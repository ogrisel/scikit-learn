import numpy as np
import scipy.sparse as sp
import warnings

from . import libsvm, liblinear
from . import libsvm_sparse
from ..base import BaseEstimator
from ..utils import array2d, atleast2d_or_csr
from ..utils.extmath import safe_sparse_dot


LIBSVM_IMPL = ['c_svc', 'nu_svc', 'one_class', 'epsilon_svr', 'nu_svr']


def _get_class_weight(class_weight, y):
    """Estimate class weights for unbalanced datasets."""
    if class_weight == 'auto':
        uy = np.unique(y)
        weight_label = np.asarray(uy, dtype=np.int32, order='C')
        weight = np.array([1.0 / np.sum(y == i) for i in uy],
                          dtype=np.float64, order='C')
        weight *= uy.shape[0] / np.sum(weight)
    else:
        if class_weight is None:
            keys = values = []
        else:
            keys = class_weight.keys()
            values = class_weight.values()
        weight = np.asarray(values, dtype=np.float64, order='C')
        weight_label = np.asarray(keys, dtype=np.int32, order='C')

    return weight, weight_label


def _one_vs_one_coef(dual_coef, n_support, support_vectors):
    """Generate primal coefficients from dual coefficients
    for the one-vs-one multi class LibSVM in the case
    of a linear kernel."""

    # get 1vs1 weights for all n*(n-1) classifiers.
    # this is somewhat messy.
    # shape of dual_coef_ is nSV * (n_classes -1)
    # see docs for details
    n_class = dual_coef.shape[0] + 1

    # XXX we could do preallocation of coef but
    # would have to take care in the sparse case
    coef = []
    sv_locs = np.cumsum(np.hstack([[0], n_support]))
    for class1 in xrange(n_class):
        # SVs for class1:
        sv1 = support_vectors[sv_locs[class1]:sv_locs[class1 + 1], :]
        for class2 in xrange(class1 + 1, n_class):
            # SVs for class1:
            sv2 = support_vectors[sv_locs[class2]:sv_locs[class2 + 1], :]

            # dual coef for class1 SVs:
            alpha1 = dual_coef[class2 - 1, sv_locs[class1]:sv_locs[class1 + 1]]
            # dual coef for class2 SVs:
            alpha2 = dual_coef[class1, sv_locs[class2]:sv_locs[class2 + 1]]
            # build weight for class1 vs class2

            coef.append(safe_sparse_dot(alpha1, sv1)
                    + safe_sparse_dot(alpha2, sv2))
    return coef


class BaseLibSVM(BaseEstimator):
    """Base class for estimators that use libsvm as backing library

    This implements support vector machine classification and regression.
    """

    _sparse_kernels = ["linear", "poly", "rbf", "sigmoid", "precomputed"]

    def __init__(self, impl, kernel, degree, gamma, coef0,
                 tol, C, nu, epsilon, shrinking, probability, cache_size,
                 scale_C, sparse, class_weight):

        if not impl in LIBSVM_IMPL:
            raise ValueError("impl should be one of %s, %s was given" % (
                LIBSVM_IMPL, impl))
        if hasattr(kernel, '__call__'):
            self.kernel_function = kernel
            self.kernel = 'precomputed'
        else:
            self.kernel = kernel
        if not scale_C:
            warnings.warn('SVM: scale_C will disappear and be assumed to be '
                          'True in scikit-learn 0.12', FutureWarning,
                          stacklevel=2)

        self.impl = impl
        self.degree = degree
        self.gamma = gamma
        self.coef0 = coef0
        self.tol = tol
        self.C = C
        self.nu = nu
        self.epsilon = epsilon
        self.shrinking = shrinking
        self.probability = probability
        self.cache_size = cache_size
        self.scale_C = scale_C
        self.sparse = sparse
        self.class_weight = class_weight

    def fit(self, X, y, class_weight=None, sample_weight=None):
        """Fit the SVM model according to the given training data.

        Parameters
        ----------
        X : {array-like, sparse matrix}, shape = [n_samples, n_features]
            Training vectors, where n_samples is the number of samples
            and n_features is the number of features.

        y : array-like, shape = [n_samples]
            Target values (integers in classification, real numbers in
            regression)

        sample_weight : array-like, shape = [n_samples], optional
            Weights applied to individual samples (1. for unweighted).

        Returns
        -------
        self : object
            Returns self.

        Notes
        ------
        If X and y are not C-ordered and contiguous arrays of np.float64 and
        X is not a scipy.sparse.csr_matrix, X and/or y may be copied.

        If X is a dense array, then the other methods will not support sparse
        matrices as input.
        """
        self._sparse = sp.isspmatrix(X) if self.sparse == "auto" else self.sparse
        if class_weight != None:
            warnings.warn("'class_weight' is now an initialization parameter."
                    "Using it in the 'fit' method is deprecated.",
                    DeprecationWarning)
            self.class_weight = class_weight
        fit = self._sparse_fit if self._sparse else self._dense_fit
        fit(X, y, sample_weight)
        return self

    def _dense_fit(self, X, y, sample_weight=None):
        X = np.asarray(X, dtype=np.float64, order='C')
        y = np.asarray(y, dtype=np.float64, order='C')
        sample_weight = np.asarray([] if sample_weight is None
                                      else sample_weight, dtype=np.float64)

        if hasattr(self, 'kernel_function'):
            # you must store a reference to X to compute the kernel in predict
            # TODO: add keyword copy to copy on demand
            self.__Xfit = X
            X = self._compute_kernel(X)

        self.class_weight_, self.class_weight_label_ = \
                     _get_class_weight(self.class_weight, y)

        # check dimensions
        solver_type = LIBSVM_IMPL.index(self.impl)
        if solver_type != 2 and X.shape[0] != y.shape[0]:
            raise ValueError("X and y have incompatible shapes.\n" +
                             "X has %s samples, but y has %s." %
                             (X.shape[0], y.shape[0]))

        if self.kernel == "precomputed" and X.shape[0] != X.shape[1]:
            raise ValueError("X.shape[0] should be equal to X.shape[1]")

        if (self.kernel in ['poly', 'rbf']) and (self.gamma == 0):
            # if custom gamma is not provided ...
            self.gamma = 1.0 / X.shape[1]
        self.shape_fit_ = X.shape

        # set default parameters
        C = self.C
        if getattr(self, 'scale_C', False):
            C = self.C / float(X.shape[0])
        epsilon = self.epsilon
        if epsilon is None:
            epsilon = 0.1

        # we don't pass **self.get_params() to allow subclasses to
        # add other parameters to __init__
        self.support_, self.support_vectors_, self.n_support_, \
        self.dual_coef_, self.intercept_, self.label_, self.probA_, \
        self.probB_ = libsvm.fit(X, y,
            svm_type=solver_type, sample_weight=sample_weight,
            class_weight=self.class_weight_,
            class_weight_label=self.class_weight_label_,
            kernel=self.kernel, C=C, nu=self.nu,
            probability=self.probability, degree=self.degree,
            shrinking=self.shrinking, tol=self.tol, cache_size=self.cache_size,
            coef0=self.coef0, gamma=self.gamma, epsilon=epsilon)

    def _sparse_fit(self, X, y, sample_weight=None):
        """
        Fit the SVM model according to the given training data and parameters.

        Parameters
        ----------
        X : sparse matrix, shape = [n_samples, n_features]
            Training vectors, where n_samples is the number of samples and
            n_features is the number of features.

        y : array-like, shape = [n_samples]
            Target values (integers in classification, real numbers in
            regression)

        class_weight : {dict, 'auto'}, optional
            Weights associated with classes in the form
            {class_label : weight}. If not given, all classes are
            supposed to have weight one.

            The 'auto' mode uses the values of y to automatically adjust
            weights inversely proportional to class frequencies.

        sample_weight : array-like, shape = [n_samples], optional
            Weights applied to individual samples (1. for unweighted).

        Returns
        -------
        self : object
            Returns an instance of self.

        Notes
        -----
        For maximum effiency, use a sparse matrix in csr format
        (scipy.sparse.csr_matrix)
        """

        X = sp.csr_matrix(X)
        X.data = np.asarray(X.data, dtype=np.float64, order='C')
        y = np.asarray(y, dtype=np.float64, order='C')
        sample_weight = np.asarray([] if sample_weight is None
                                      else sample_weight, dtype=np.float64)

        if X.shape[0] != y.shape[0]:
            raise ValueError("X and y have incompatible shapes: %r vs %r\n"
                             "Note: Sparse matrices cannot be indexed w/"
                             "boolean masks (use `indices=True` in CV)."
                             % (X.shape, y.shape))

        if sample_weight.shape[0] > 0 and sample_weight.shape[0] != X.shape[0]:
            raise ValueError("sample_weight and X have incompatible shapes:"
                             "%r vs %r\n"
                             "Note: Sparse matrices cannot be indexed w/"
                             "boolean masks (use `indices=True` in CV)."
                             % (sample_weight.shape, X.shape))

        solver_type = LIBSVM_IMPL.index(self.impl)
        kernel_type = self._sparse_kernels.index(self.kernel)

        self.class_weight_, self.class_weight_label_ = \
                     _get_class_weight(self.class_weight, y)

        if (kernel_type in [1, 2]) and (self.gamma == 0):
            # if custom gamma is not provided ...
            self.gamma = 1.0 / X.shape[1]

        C = self.C
        if self.scale_C:
            C /= float(X.shape[0])

        self.support_vectors_, dual_coef_data, self.intercept_, self.label_, \
            self.n_support_, self.probA_, self.probB_ = \
            libsvm_sparse.libsvm_sparse_train(
                 X.shape[1], X.data, X.indices, X.indptr, y, solver_type,
                 kernel_type, self.degree, self.gamma, self.coef0, self.tol,
                 C, self.class_weight_label_, self.class_weight_,
                 sample_weight, self.nu, self.cache_size, self.epsilon,
                 int(self.shrinking), int(self.probability))

        n_class = len(self.label_) - 1
        n_SV = self.support_vectors_.shape[0]

        dual_coef_indices = np.tile(np.arange(n_SV), n_class)
        dual_coef_indptr = np.arange(0, dual_coef_indices.size + 1,
                                     dual_coef_indices.size / n_class)
        self.dual_coef_ = sp.csr_matrix(
            (dual_coef_data, dual_coef_indices, dual_coef_indptr),
            (n_class, n_SV))

    def predict(self, X):
        """Perform classification or regression samples in X.

        For a classification model, the predicted class for each
        sample in X is returned.  For a regression model, the function
        value of X calculated is returned.

        For an one-class model, +1 or -1 is returned.

        Parameters
        ----------
        X : {array-like, sparse matrix}, shape = [n_samples, n_features]

        Returns
        -------
        C : array, shape = [n_samples]
        """
        X = self._validate_for_predict(X)
        predict = self._sparse_predict if self._sparse else self._dense_predict
        return predict(X)

    def _dense_predict(self, X):
        X = np.asarray(X, dtype=np.float64, order='C')
        if X.ndim == 1:
            # don't use np.atleast_2d, it doesn't guarantee C-contiguity
            X = np.reshape(X, (1, -1), order='C')
        n_samples, n_features = X.shape
        X = self._compute_kernel(X)

        if self.kernel == "precomputed":
            if X.shape[1] != self.shape_fit_[0]:
                raise ValueError("X.shape[1] = %d should be equal to %d, "
                                 "the number of samples at training time" %
                                 (X.shape[1], self.shape_fit_[0]))
        elif n_features != self.shape_fit_[1]:
            raise ValueError("X.shape[1] = %d should be equal to %d, "
                             "the number of features at training time" %
                             (n_features, self.shape_fit_[1]))

        epsilon = self.epsilon
        if epsilon == None:
            epsilon = 0.1

        svm_type = LIBSVM_IMPL.index(self.impl)
        return libsvm.predict(
            X, self.support_, self.support_vectors_, self.n_support_,
            self.dual_coef_, self.intercept_,
            self.label_, self.probA_, self.probB_,
            svm_type=svm_type,
            kernel=self.kernel, C=self.C, nu=self.nu,
            probability=self.probability, degree=self.degree,
            shrinking=self.shrinking, tol=self.tol, cache_size=self.cache_size,
            coef0=self.coef0, gamma=self.gamma, epsilon=epsilon)

    def _sparse_predict(self, X):
        X = sp.csr_matrix(X, dtype=np.float64)
        kernel_type = self._sparse_kernels.index(self.kernel)

        return libsvm_sparse.libsvm_sparse_predict(
                      X.data, X.indices, X.indptr,
                      self.support_vectors_.data,
                      self.support_vectors_.indices,
                      self.support_vectors_.indptr,
                      self.dual_coef_.data, self.intercept_,
                      LIBSVM_IMPL.index(self.impl), kernel_type,
                      self.degree, self.gamma, self.coef0, self.tol,
                      self.C, self.class_weight_label_, self.class_weight_,
                      self.nu, self.epsilon, self.shrinking,
                      self.probability, self.n_support_, self.label_,
                      self.probA_, self.probB_)

    def predict_proba(self, X):
        """Compute the likehoods each possible outcomes of samples in T.

        The model need to have probability information computed at training
        time: fit with attribute `probability` set to True.

        Parameters
        ----------
        X : array-like, shape = [n_samples, n_features]

        Returns
        -------
        X : array-like, shape = [n_samples, n_classes]
            Returns the probability of the sample for each class in
            the model, where classes are ordered by arithmetical
            order.

        Notes
        -----
        The probability model is created using cross validation, so
        the results can be slightly different than those obtained by
        predict. Also, it will meaningless results on very small
        datasets.
        """
        if not self.probability:
            raise ValueError(
                    "probability estimates must be enabled to use this method")

        if self.impl not in ('c_svc', 'nu_svc'):
            raise NotImplementedError("predict_proba only implemented for SVC "
                                      "and NuSVC")

        X = self._validate_for_predict(X)
        pred_proba = self._sparse_predict_proba if self._sparse \
                                                else self._dense_predict_proba
        return pred_proba(X)

    def _dense_predict_proba(self, X):
        X = self._compute_kernel(X)

        epsilon = self.epsilon
        if epsilon == None:
            epsilon = 0.1

        svm_type = LIBSVM_IMPL.index(self.impl)
        pprob = libsvm.predict_proba(
            X, self.support_, self.support_vectors_, self.n_support_,
            self.dual_coef_, self.intercept_, self.label_,
            self.probA_, self.probB_,
            svm_type=svm_type, kernel=self.kernel, C=self.C, nu=self.nu,
            probability=self.probability, degree=self.degree,
            shrinking=self.shrinking, tol=self.tol, cache_size=self.cache_size,
            coef0=self.coef0, gamma=self.gamma, epsilon=epsilon)

        return pprob

    def _compute_kernel(self, X):
        """Return the data transformed by a callable kernel"""
        if hasattr(self, 'kernel_function'):
            # in the case of precomputed kernel given as a function, we
            # have to compute explicitly the kernel matrix
            X = np.asarray(self.kernel_function(X, self.__Xfit),
                           dtype=np.float64, order='C')
        return X

    def _sparse_predict_proba(self, X):
        X.data = np.asarray(X.data, dtype=np.float64, order='C')
        kernel_type = self._sparse_kernels.index(self.kernel)

        return libsvm_sparse.libsvm_sparse_predict_proba(
            X.data, X.indices, X.indptr,
            self.support_vectors_.data,
            self.support_vectors_.indices,
            self.support_vectors_.indptr,
            self.dual_coef_.data, self.intercept_,
            LIBSVM_IMPL.index(self.impl), kernel_type,
            self.degree, self.gamma, self.coef0, self.tol,
            self.C, self.class_weight_label_, self.class_weight_,
            self.nu, self.epsilon, self.shrinking,
            self.probability, self.n_support_, self.label_,
            self.probA_, self.probB_)

    def predict_log_proba(self, X):
        """Compute the log likehoods each possible outcomes of samples in X.

        The model need to have probability information computed at training
        time: fit with attribute `probability` set to True.

        Parameters
        ----------
        X : array-like, shape = [n_samples, n_features]

        Returns
        -------
        X : array-like, shape = [n_samples, n_classes]
            Returns the log-probabilities of the sample for each class in
            the model, where classes are ordered by arithmetical
            order.

        Notes
        -----
        The probability model is created using cross validation, so
        the results can be slightly different than those obtained by
        predict. Also, it will meaningless results on very small
        datasets.
        """
        return np.log(self.predict_proba(X))

    def decision_function(self, X):
        """Distance of the samples X to the separating hyperplane.

        Parameters
        ----------
        X : array-like, shape = [n_samples, n_features]

        Returns
        -------
        X : array-like, shape = [n_samples, n_class * (n_class-1) / 2]
            Returns the decision function of the sample for each class
            in the model.
        """
        if self._sparse:
            raise ValueError("decision_function not supported for sparse SVM")

        X = array2d(X, dtype=np.float64, order="C")

        epsilon = self.epsilon
        if epsilon == None:
            epsilon = 0.1
        dec_func = libsvm.decision_function(
            X, self.support_, self.support_vectors_, self.n_support_,
            self.dual_coef_, self.intercept_, self.label_,
            self.probA_, self.probB_,
            svm_type=LIBSVM_IMPL.index(self.impl),
            kernel=self.kernel, C=self.C, nu=self.nu,
            probability=self.probability, degree=self.degree,
            shrinking=self.shrinking, tol=self.tol, cache_size=self.cache_size,
            coef0=self.coef0, gamma=self.gamma, epsilon=epsilon)

        return dec_func

    def _validate_for_predict(self, X):
        X = atleast2d_or_csr(X, dtype=np.float64, order="C")
        if self._sparse and not sp.isspmatrix(X):
            X = sp.csr_matrix(X)
        if sp.issparse(X) and not self._sparse:
            raise ValueError(
                "cannot use sparse input in %r trained on dense data"
                % type(self).__name__)
        return X

    @property
    def coef_(self):
        if self.kernel != 'linear':
            raise ValueError('coef_ is only available when using a '
                             'linear kernel')

        if self.dual_coef_.shape[0] == 1:
            # binary classifier
            coef = safe_sparse_dot(self.dual_coef_, self.support_vectors_)
        else:
            # 1vs1 classifier
            coef = _one_vs_one_coef(self.dual_coef_, self.n_support_,
                    self.support_vectors_)
            if sp.issparse(coef[0]):
                coef = sp.vstack(coef).tocsr()
            else:
                coef = np.vstack(coef)

        # coef_ being a read-only property it's better to mark the value as
        # immutable to avoid hiding potential bugs for the unsuspecting user
        if sp.issparse(coef):
            # sparse matrix do not have global flags
            coef.data.flags.writeable = False
        else:
            # regular dense array
            coef.flags.writeable = False
        return coef


class BaseLibLinear(BaseEstimator):
    """Base for classes binding liblinear (dense and sparse versions)"""

    _solver_type_dict = {
        'PL2_LLR_D0': 0,  # L2 penalty, logistic regression
        'PL2_LL2_D1': 1,  # L2 penalty, L2 loss, dual form
        'PL2_LL2_D0': 2,  # L2 penalty, L2 loss, primal form
        'PL2_LL1_D1': 3,  # L2 penalty, L1 Loss, dual form
        'MC_SVC': 4,      # Multi-class Support Vector Classification
        'PL1_LL2_D0': 5,  # L1 penalty, L2 Loss, primal form
        'PL1_LLR_D0': 6,  # L1 penalty, logistic regression
        'PL2_LLR_D1': 7,  # L2 penalty, logistic regression, dual form
        }

    def __init__(self, penalty='l2', loss='l2', dual=True, tol=1e-4, C=1.0,
                 multi_class=False, fit_intercept=True, intercept_scaling=1,
<<<<<<< HEAD
                 scale_C=None, class_weight=None):
=======
                 scale_C=True):
>>>>>>> 365f6749
        self.penalty = penalty
        self.loss = loss
        self.dual = dual
        self.tol = tol
        self.C = C
        self.fit_intercept = fit_intercept
        self.intercept_scaling = intercept_scaling
        self.multi_class = multi_class
        self.scale_C = scale_C
        self.class_weight = class_weight

        if not scale_C:
            warnings.warn('SVM: scale_C will disappear and be assumed to be '
                          'True in scikit-learn 0.12', FutureWarning,
                          stacklevel=2)

        # Check that the arguments given are valid:
        self._get_solver_type()

    def _get_solver_type(self):
        """Find the liblinear magic number for the solver.

        This number depends on the values of the following attributes:
          - multi_class
          - penalty
          - loss
          - dual
        """
        if self.multi_class:
            solver_type = 'MC_SVC'
        else:
            solver_type = "P%s_L%s_D%d" % (
                self.penalty.upper(), self.loss.upper(), int(self.dual))
        if not solver_type in self._solver_type_dict:
            if self.penalty.upper() == 'L1' and self.loss.upper() == 'L1':
                error_string = ("The combination of penalty='l1' "
                    "and loss='l1' is not supported.")
            elif self.penalty.upper() == 'L2' and self.loss.upper() == 'L1':
                # this has to be in primal
                error_string = ("loss='l2' and penalty='l1' is "
                    "only supported when dual='true'.")
            else:
                # only PL1 in dual remains
                error_string = ("penalty='l1' is only supported "
                    "when dual='false'.")
            raise ValueError('Not supported set of arguments: '
                             + error_string)
        return self._solver_type_dict[solver_type]

    def fit(self, X, y, class_weight=None):
        """Fit the model according to the given training data.

        Parameters
        ----------
        X : {array-like, sparse matrix}, shape = [n_samples, n_features]
            Training vector, where n_samples in the number of samples and
            n_features is the number of features.

        y : array-like, shape = [n_samples]
            Target vector relative to X

        class_weight : {dict, 'auto'}, optional
            Weights associated with classes. If not given, all classes
            are supposed to have weight one.

        Returns
        -------
        self : object
            Returns self.
        """

        if class_weight != None:
            warnings.warn("'class_weight' is now an initialization parameter."
                    "Using it in the 'fit' method is deprecated.",
                    DeprecationWarning)
            self.class_weight = class_weight

        X = atleast2d_or_csr(X, dtype=np.float64, order="C")
        y = np.asarray(y, dtype=np.int32).ravel()
        self._sparse = sp.isspmatrix(X)

        self.class_weight_, self.class_weight_label_ = \
                     _get_class_weight(self.class_weight, y)

        if X.shape[0] != y.shape[0]:
            raise ValueError("X and y have incompatible shapes.\n" +
                             "X has %s samples, but y has %s." % \
                             (X.shape[0], y.shape[0]))

        C = self.C
        if self.scale_C:
            C = C / float(X.shape[0])

        train = liblinear.csr_train_wrap if self._sparse \
                                         else liblinear.train_wrap
        self.raw_coef_, self.label_ = train(X, y, self._get_solver_type(),
                                            self.tol, self._get_bias(), C,
                                            self.class_weight_label_,
                                            self.class_weight_)

        return self

    def predict(self, X):
        """Predict target values of X according to the fitted model.

        Parameters
        ----------
        X : {array-like, sparse matrix}, shape = [n_samples, n_features]

        Returns
        -------
        C : array, shape = [n_samples]
        """
        X = self._validate_for_predict(X)
        self._check_n_features(X)

        predict = liblinear.csr_predict_wrap if self._sparse \
                                             else liblinear.predict_wrap
        return predict(X, self.raw_coef_, self._get_solver_type(), self.tol,
                       self.C, self.class_weight_label_, self.class_weight_,
                       self.label_, self._get_bias())

    def decision_function(self, X):
        """Decision function value for X according to the trained model.

        Parameters
        ----------
        X : array-like, shape = [n_samples, n_features]

        Returns
        -------
        T : array-like, shape = [n_samples, n_class]
            Returns the decision function of the sample for each class
            in the model.
        """
        X = self._validate_for_predict(X)
        self._check_n_features(X)

        dfunc_wrap = liblinear.csr_decision_function_wrap \
                       if self._sparse \
                       else liblinear.decision_function_wrap

        dec_func = dfunc_wrap(X, self.raw_coef_, self._get_solver_type(),
                self.tol, self.C, self.class_weight_label_, self.class_weight_,
                self.label_, self._get_bias())

        return dec_func

    def _check_n_features(self, X):
        n_features = self.raw_coef_.shape[1]
        if self.fit_intercept:
            n_features -= 1
        if X.shape[1] != n_features:
            raise ValueError("X.shape[1] should be %d, not %d." % (n_features,
                                                                   X.shape[1]))

    def _validate_for_predict(self, X):
        X = atleast2d_or_csr(X, dtype=np.float64, order="C")
        if self._sparse and not sp.isspmatrix(X):
            X = sp.csr_matrix(X)
        elif sp.isspmatrix(X) and not self._sparse:
            raise ValueError(
                "cannot use sparse input in %r trained on dense data"
                % type(self).__name__)
        return X

    def _get_intercept_(self):
        if self.fit_intercept:
            ret = self.intercept_scaling * self.raw_coef_[:, -1]
            return ret
        return 0.0

    def _set_intercept_(self, intercept):
        self.fit_intercept = True

        intercept /= self.intercept_scaling
        intercept = intercept.reshape(-1, 1)

        self.raw_coef_ = np.hstack((self.raw_coef_[:, : -1], intercept))
        # We need fortran ordered arrays for the predict
        self.raw_coef_ = np.asfortranarray(self.raw_coef_)

    intercept_ = property(_get_intercept_, _set_intercept_)

    def _get_coef_(self):
        if self.fit_intercept:
            ret = self.raw_coef_[:, : -1].copy()
        else:
            ret = self.raw_coef_.copy()

        # mark the returned value as immutable
        # to avoid silencing potential bugs
        ret.flags.writeable = False
        return ret

    def _set_coef_(self, coef):
        raw_intercept = self.raw_coef_[:, -1].reshape(-1, 1)

        self.raw_coef_ = coef

        if self.fit_intercept:
            self.raw_coef_ = np.hstack((self.raw_coef_, raw_intercept))

        # We need fortran ordered arrays for the predict
        self.raw_coef_ = np.asfortranarray(self.raw_coef_)

    coef_ = property(_get_coef_, _set_coef_)

    def _get_bias(self):
        if self.fit_intercept:
            return self.intercept_scaling
        else:
            return -1.0


libsvm.set_verbosity_wrap(0)
libsvm_sparse.set_verbosity_wrap(0)<|MERGE_RESOLUTION|>--- conflicted
+++ resolved
@@ -550,11 +550,7 @@
 
     def __init__(self, penalty='l2', loss='l2', dual=True, tol=1e-4, C=1.0,
                  multi_class=False, fit_intercept=True, intercept_scaling=1,
-<<<<<<< HEAD
-                 scale_C=None, class_weight=None):
-=======
-                 scale_C=True):
->>>>>>> 365f6749
+                 scale_C=True, class_weight=None):
         self.penalty = penalty
         self.loss = loss
         self.dual = dual
