""" Principal Component Analysis.
"""

# Author: Alexandre Gramfort <alexandre.gramfort@inria.fr>
#         Olivier Grisel <olivier.grisel@ensta.org>
#         Mathieu Blondel <mathieu@mblondel.org>
#         Denis A. Engemann <denis-alexander.engemann@inria.fr>
#         Michael Eickenberg <michael.eickenberg@inria.fr>
#         Giorgio Patrini <giorgio.patrini@anu.edu.au>
#
# License: BSD 3 clause

from math import log, sqrt
from numbers import Integral, Real

import numpy as np
<<<<<<< HEAD
from scipy.special import gammaln
=======
from scipy import linalg
>>>>>>> 0e1f170d
from scipy.sparse import issparse
from scipy.sparse.linalg import svds
from scipy.special import gammaln

from ..base import _fit_context
from ..utils import check_random_state
from ..utils._arpack import _init_arpack_v0
from ..utils._param_validation import Interval, RealNotInt, StrOptions
from ..utils.deprecation import deprecated
from ..utils.extmath import fast_logdet, randomized_svd, stable_cumsum, svd_flip
from ..utils.validation import check_is_fitted
<<<<<<< HEAD
from ..utils._param_validation import Interval, StrOptions
from ..utils._param_validation import RealNotInt
from ..utils._array_api import get_namespace, _is_numpy_namespace
=======
from ._base import _BasePCA
>>>>>>> 0e1f170d


def _assess_dimension(spectrum, rank, n_samples):
    """Compute the log-likelihood of a rank ``rank`` dataset.

    The dataset is assumed to be embedded in gaussian noise of shape(n,
    dimf) having spectrum ``spectrum``. This implements the method of
    T. P. Minka.

    Parameters
    ----------
    spectrum : ndarray of shape (n_features,)
        Data spectrum.
    rank : int
        Tested rank value. It should be strictly lower than n_features,
        otherwise the method isn't specified (division by zero in equation
        (31) from the paper).
    n_samples : int
        Number of samples.

    Returns
    -------
    ll : float
        The log-likelihood.

    References
    ----------
    This implements the method of `Thomas P. Minka:
    Automatic Choice of Dimensionality for PCA. NIPS 2000: 598-604
    <https://proceedings.neurips.cc/paper/2000/file/7503cfacd12053d309b6bed5c89de212-Paper.pdf>`_
    """

    n_features = spectrum.shape[0]
    if not 1 <= rank < n_features:
        raise ValueError("the tested rank should be in [1, n_features - 1]")

    eps = 1e-15

    if spectrum[rank - 1] < eps:
        # When the tested rank is associated with a small eigenvalue, there's
        # no point in computing the log-likelihood: it's going to be very
        # small and won't be the max anyway. Also, it can lead to numerical
        # issues below when computing pa, in particular in log((spectrum[i] -
        # spectrum[j]) because this will take the log of something very small.
        return -np.inf

    pu = -rank * log(2.0)
    for i in range(1, rank + 1):
        pu += (
            gammaln((n_features - i + 1) / 2.0)
            - log(np.pi) * (n_features - i + 1) / 2.0
        )

    pl = np.sum(np.log(spectrum[:rank]))
    pl = -pl * n_samples / 2.0

    v = max(eps, np.sum(spectrum[rank:]) / (n_features - rank))
    pv = -np.log(v) * n_samples * (n_features - rank) / 2.0

    m = n_features * rank - rank * (rank + 1.0) / 2.0
    pp = log(2.0 * np.pi) * (m + rank) / 2.0

    pa = 0.0
    spectrum_ = spectrum.copy()
    spectrum_[rank:n_features] = v
    for i in range(rank):
        for j in range(i + 1, len(spectrum)):
            pa += log(
                (spectrum[i] - spectrum[j]) * (1.0 / spectrum_[j] - 1.0 / spectrum_[i])
            ) + log(n_samples)

    ll = pu + pl + pv + pp - pa / 2.0 - rank * log(n_samples) / 2.0

    return ll


def _infer_dimension(spectrum, n_samples):
    """Infers the dimension of a dataset with a given spectrum.

    The returned value will be in [1, n_features - 1].
    """
    xp, _ = get_namespace(spectrum)

    ll = xp.empty_like(spectrum)
    ll[0] = -xp.inf  # we don't want to return n_components = 0
    for rank in range(1, spectrum.shape[0]):
        ll[rank] = _assess_dimension(spectrum, rank, n_samples)
    return ll.argmax()


class PCA(_BasePCA):
    """Principal component analysis (PCA).

    Linear dimensionality reduction using Singular Value Decomposition of the
    data to project it to a lower dimensional space. The input data is centered
    but not scaled for each feature before applying the SVD.

    It uses the LAPACK implementation of the full SVD or a randomized truncated
    SVD by the method of Halko et al. 2009, depending on the shape of the input
    data and the number of components to extract.

    It can also use the scipy.sparse.linalg ARPACK implementation of the
    truncated SVD.

    Notice that this class does not support sparse input. See
    :class:`TruncatedSVD` for an alternative with sparse data.

    Read more in the :ref:`User Guide <PCA>`.

    Parameters
    ----------
    n_components : int, float or 'mle', default=None
        Number of components to keep.
        if n_components is not set all components are kept::

            n_components == min(n_samples, n_features)

        If ``n_components == 'mle'`` and ``svd_solver == 'full'``, Minka's
        MLE is used to guess the dimension. Use of ``n_components == 'mle'``
        will interpret ``svd_solver == 'auto'`` as ``svd_solver == 'full'``.

        If ``0 < n_components < 1`` and ``svd_solver == 'full'``, select the
        number of components such that the amount of variance that needs to be
        explained is greater than the percentage specified by n_components.

        If ``svd_solver == 'arpack'``, the number of components must be
        strictly less than the minimum of n_features and n_samples.

        Hence, the None case results in::

            n_components == min(n_samples, n_features) - 1

    copy : bool, default=True
        If False, data passed to fit are overwritten and running
        fit(X).transform(X) will not yield the expected results,
        use fit_transform(X) instead.

    whiten : bool, default=False
        When True (False by default) the `components_` vectors are multiplied
        by the square root of n_samples and then divided by the singular values
        to ensure uncorrelated outputs with unit component-wise variances.

        Whitening will remove some information from the transformed signal
        (the relative variance scales of the components) but can sometime
        improve the predictive accuracy of the downstream estimators by
        making their data respect some hard-wired assumptions.

    svd_solver : {'auto', 'full', 'arpack', 'randomized'}, default='auto'
        If auto :
            The solver is selected by a default policy based on `X.shape` and
            `n_components`: if the input data is larger than 500x500 and the
            number of components to extract is lower than 80% of the smallest
            dimension of the data, then the more efficient 'randomized'
            method is enabled. Otherwise the exact full SVD is computed and
            optionally truncated afterwards.
        If full :
            run exact full SVD calling the standard LAPACK solver via
            `scipy.linalg.svd` and select the components by postprocessing
        If arpack :
            run SVD truncated to n_components calling ARPACK solver via
            `scipy.sparse.linalg.svds`. It requires strictly
            0 < n_components < min(X.shape)
        If randomized :
            run randomized SVD by the method of Halko et al.

        .. versionadded:: 0.18.0

    tol : float, default=0.0
        Tolerance for singular values computed by svd_solver == 'arpack'.
        Must be of range [0.0, infinity).

        .. versionadded:: 0.18.0

    iterated_power : int or 'auto', default='auto'
        Number of iterations for the power method computed by
        svd_solver == 'randomized'.
        Must be of range [0, infinity).

        .. versionadded:: 0.18.0

    n_oversamples : int, default=10
        This parameter is only relevant when `svd_solver="randomized"`.
        It corresponds to the additional number of random vectors to sample the
        range of `X` so as to ensure proper conditioning. See
        :func:`~sklearn.utils.extmath.randomized_svd` for more details.

        .. versionadded:: 1.1

    power_iteration_normalizer : {'auto', 'QR', 'LU', 'none'}, default='auto'
        Power iteration normalizer for randomized SVD solver.
        Not used by ARPACK. See :func:`~sklearn.utils.extmath.randomized_svd`
        for more details.

        .. versionadded:: 1.1

    random_state : int, RandomState instance or None, default=None
        Used when the 'arpack' or 'randomized' solvers are used. Pass an int
        for reproducible results across multiple function calls.
        See :term:`Glossary <random_state>`.

        .. versionadded:: 0.18.0

    Attributes
    ----------
    components_ : ndarray of shape (n_components, n_features)
        Principal axes in feature space, representing the directions of
        maximum variance in the data. Equivalently, the right singular
        vectors of the centered input data, parallel to its eigenvectors.
        The components are sorted by decreasing ``explained_variance_``.

    explained_variance_ : ndarray of shape (n_components,)
        The amount of variance explained by each of the selected components.
        The variance estimation uses `n_samples - 1` degrees of freedom.

        Equal to n_components largest eigenvalues
        of the covariance matrix of X.

        .. versionadded:: 0.18

    explained_variance_ratio_ : ndarray of shape (n_components,)
        Percentage of variance explained by each of the selected components.

        If ``n_components`` is not set then all components are stored and the
        sum of the ratios is equal to 1.0.

    singular_values_ : ndarray of shape (n_components,)
        The singular values corresponding to each of the selected components.
        The singular values are equal to the 2-norms of the ``n_components``
        variables in the lower-dimensional space.

        .. versionadded:: 0.19

    mean_ : ndarray of shape (n_features,)
        Per-feature empirical mean, estimated from the training set.

        Equal to `X.mean(axis=0)`.

    n_components_ : int
        The estimated number of components. When n_components is set
        to 'mle' or a number between 0 and 1 (with svd_solver == 'full') this
        number is estimated from input data. Otherwise it equals the parameter
        n_components, or the lesser value of n_features and n_samples
        if n_components is None.

    n_features_ : int
        Number of features in the training data.

    n_samples_ : int
        Number of samples in the training data.

    noise_variance_ : float
        The estimated noise covariance following the Probabilistic PCA model
        from Tipping and Bishop 1999. See "Pattern Recognition and
        Machine Learning" by C. Bishop, 12.2.1 p. 574 or
        http://www.miketipping.com/papers/met-mppca.pdf. It is required to
        compute the estimated data covariance and score samples.

        Equal to the average of (min(n_features, n_samples) - n_components)
        smallest eigenvalues of the covariance matrix of X.

    n_features_in_ : int
        Number of features seen during :term:`fit`.

        .. versionadded:: 0.24

    feature_names_in_ : ndarray of shape (`n_features_in_`,)
        Names of features seen during :term:`fit`. Defined only when `X`
        has feature names that are all strings.

        .. versionadded:: 1.0

    See Also
    --------
    KernelPCA : Kernel Principal Component Analysis.
    SparsePCA : Sparse Principal Component Analysis.
    TruncatedSVD : Dimensionality reduction using truncated SVD.
    IncrementalPCA : Incremental Principal Component Analysis.

    References
    ----------
    For n_components == 'mle', this class uses the method from:
    `Minka, T. P.. "Automatic choice of dimensionality for PCA".
    In NIPS, pp. 598-604 <https://tminka.github.io/papers/pca/minka-pca.pdf>`_

    Implements the probabilistic PCA model from:
    `Tipping, M. E., and Bishop, C. M. (1999). "Probabilistic principal
    component analysis". Journal of the Royal Statistical Society:
    Series B (Statistical Methodology), 61(3), 611-622.
    <http://www.miketipping.com/papers/met-mppca.pdf>`_
    via the score and score_samples methods.

    For svd_solver == 'arpack', refer to `scipy.sparse.linalg.svds`.

    For svd_solver == 'randomized', see:
    :doi:`Halko, N., Martinsson, P. G., and Tropp, J. A. (2011).
    "Finding structure with randomness: Probabilistic algorithms for
    constructing approximate matrix decompositions".
    SIAM review, 53(2), 217-288.
    <10.1137/090771806>`
    and also
    :doi:`Martinsson, P. G., Rokhlin, V., and Tygert, M. (2011).
    "A randomized algorithm for the decomposition of matrices".
    Applied and Computational Harmonic Analysis, 30(1), 47-68.
    <10.1016/j.acha.2010.02.003>`

    Examples
    --------
    >>> import numpy as np
    >>> from sklearn.decomposition import PCA
    >>> X = np.array([[-1, -1], [-2, -1], [-3, -2], [1, 1], [2, 1], [3, 2]])
    >>> pca = PCA(n_components=2)
    >>> pca.fit(X)
    PCA(n_components=2)
    >>> print(pca.explained_variance_ratio_)
    [0.9924... 0.0075...]
    >>> print(pca.singular_values_)
    [6.30061... 0.54980...]

    >>> pca = PCA(n_components=2, svd_solver='full')
    >>> pca.fit(X)
    PCA(n_components=2, svd_solver='full')
    >>> print(pca.explained_variance_ratio_)
    [0.9924... 0.00755...]
    >>> print(pca.singular_values_)
    [6.30061... 0.54980...]

    >>> pca = PCA(n_components=1, svd_solver='arpack')
    >>> pca.fit(X)
    PCA(n_components=1, svd_solver='arpack')
    >>> print(pca.explained_variance_ratio_)
    [0.99244...]
    >>> print(pca.singular_values_)
    [6.30061...]
    """

    _parameter_constraints: dict = {
        "n_components": [
            Interval(Integral, 0, None, closed="left"),
            Interval(RealNotInt, 0, 1, closed="neither"),
            StrOptions({"mle"}),
            None,
        ],
        "copy": ["boolean"],
        "whiten": ["boolean"],
        "svd_solver": [StrOptions({"auto", "full", "arpack", "randomized"})],
        "tol": [Interval(Real, 0, None, closed="left")],
        "iterated_power": [
            StrOptions({"auto"}),
            Interval(Integral, 0, None, closed="left"),
        ],
        "n_oversamples": [Interval(Integral, 1, None, closed="left")],
        "power_iteration_normalizer": [StrOptions({"auto", "QR", "LU", "none"})],
        "random_state": ["random_state"],
    }

    def __init__(
        self,
        n_components=None,
        *,
        copy=True,
        whiten=False,
        svd_solver="auto",
        tol=0.0,
        iterated_power="auto",
        n_oversamples=10,
        power_iteration_normalizer="auto",
        random_state=None,
    ):
        self.n_components = n_components
        self.copy = copy
        self.whiten = whiten
        self.svd_solver = svd_solver
        self.tol = tol
        self.iterated_power = iterated_power
        self.n_oversamples = n_oversamples
        self.power_iteration_normalizer = power_iteration_normalizer
        self.random_state = random_state

    # TODO(1.4): remove in 1.4
    # mypy error: Decorated property not supported
    @deprecated(  # type: ignore
        "Attribute `n_features_` was deprecated in version 1.2 and will be "
        "removed in 1.4. Use `n_features_in_` instead."
    )
    @property
    def n_features_(self):
        return self.n_features_in_

    @_fit_context(prefer_skip_nested_validation=True)
    def fit(self, X, y=None):
        """Fit the model with X.

        Parameters
        ----------
        X : array-like of shape (n_samples, n_features)
            Training data, where `n_samples` is the number of samples
            and `n_features` is the number of features.

        y : Ignored
            Ignored.

        Returns
        -------
        self : object
            Returns the instance itself.
        """
        self._fit(X)
        return self

    @_fit_context(prefer_skip_nested_validation=True)
    def fit_transform(self, X, y=None):
        """Fit the model with X and apply the dimensionality reduction on X.

        Parameters
        ----------
        X : array-like of shape (n_samples, n_features)
            Training data, where `n_samples` is the number of samples
            and `n_features` is the number of features.

        y : Ignored
            Ignored.

        Returns
        -------
        X_new : ndarray of shape (n_samples, n_components)
            Transformed values.

        Notes
        -----
        This method returns a Fortran-ordered array. To convert it to a
        C-ordered array, use 'np.ascontiguousarray'.
        """
        U, S, Vt = self._fit(X)
        U = U[:, : self.n_components_]

        if self.whiten:
            # X_new = X * V / S * sqrt(n_samples) = U * sqrt(n_samples)
            U *= sqrt(X.shape[0] - 1)
        else:
            # X_new = X * V = U * S * Vt * V = U * S
            U *= S[: self.n_components_]

        return U

    def _fit(self, X):
        """Dispatch to the right submethod depending on the chosen solver."""
        xp, _ = get_namespace(X)

        # Raise an error for sparse input.
        # This is more informative than the generic one raised by check_array.
        if issparse(X):
            raise TypeError(
                "PCA does not support sparse input. See "
                "TruncatedSVD for a possible alternative."
            )
        # Raise an error for non-Numpy input and arpack solver.
        if self.svd_solver == "arpack" and not _is_numpy_namespace(xp):
            raise ValueError("PCA with arpack solver only supports Numpy inputs.")

        X = self._validate_data(
            X, dtype=[xp.float64, xp.float32], ensure_2d=True, copy=self.copy
        )

        # Handle n_components==None
        if self.n_components is None:
            if self.svd_solver != "arpack":
                n_components = min(X.shape)
            else:
                n_components = min(X.shape) - 1
        else:
            n_components = self.n_components

        # Handle svd_solver
        self._fit_svd_solver = self.svd_solver
        if self._fit_svd_solver == "auto":
            # Small problem or n_components == 'mle', just call full PCA
            if max(X.shape) <= 500 or n_components == "mle":
                self._fit_svd_solver = "full"
            elif 1 <= n_components < 0.8 * min(X.shape):
                self._fit_svd_solver = "randomized"
            # This is also the case of n_components in (0,1)
            else:
                self._fit_svd_solver = "full"

        # Call different fits for either full or truncated SVD
        if self._fit_svd_solver == "full":
            return self._fit_full(X, n_components)
        elif self._fit_svd_solver in ["arpack", "randomized"]:
            return self._fit_truncated(X, n_components, self._fit_svd_solver)

    def _fit_full(self, X, n_components):
        """Fit the model by computing full SVD on X."""
        xp, _ = get_namespace(X)

        n_samples, n_features = X.shape

        if n_components == "mle":
            if n_samples < n_features:
                raise ValueError(
                    "n_components='mle' is only supported if n_samples >= n_features"
                )
        elif not 0 <= n_components <= min(n_samples, n_features):
            raise ValueError(
                "n_components=%r must be between 0 and "
                "min(n_samples, n_features)=%r with "
                "svd_solver='full'" % (n_components, min(n_samples, n_features))
            )

        # Center data
        self.mean_ = xp.mean(X, axis=0)
        X -= self.mean_

        U, S, Vt = xp.linalg.svd(X, full_matrices=False)
        # flip eigenvectors' sign to enforce deterministic output
        U, Vt = svd_flip(U, Vt)

        components_ = Vt

        # Get variance explained by singular values
        explained_variance_ = (S**2) / (n_samples - 1)
        total_var = xp.sum(explained_variance_)
        explained_variance_ratio_ = explained_variance_ / total_var
        singular_values_ = xp.asarray(S, copy=True)  # Store the singular values.

        # Postprocess the number of components required
        if n_components == "mle":
            n_components = _infer_dimension(explained_variance_, n_samples)
        elif 0 < n_components < 1.0:
            # number of components for which the cumulated explained
            # variance percentage is superior to the desired threshold
            # side='right' ensures that number of features selected
            # their variance is always greater than n_components float
            # passed. More discussion in issue: #15669
            ratio_cumsum = stable_cumsum(explained_variance_ratio_)
            n_components = xp.searchsorted(ratio_cumsum, n_components, side="right") + 1
        # Compute noise covariance using Probabilistic PCA model
        # The sigma2 maximum likelihood (cf. eq. 12.46)
        if n_components < min(n_features, n_samples):
            self.noise_variance_ = xp.mean(explained_variance_[n_components:])
        else:
            self.noise_variance_ = 0.0

        self.n_samples_ = n_samples
        self.components_ = components_[:n_components, :]
        self.n_components_ = n_components
        self.explained_variance_ = explained_variance_[:n_components]
        self.explained_variance_ratio_ = explained_variance_ratio_[:n_components]
        self.singular_values_ = singular_values_[:n_components]

        return U, S, Vt

    def _fit_truncated(self, X, n_components, svd_solver):
        """Fit the model by computing truncated SVD (by ARPACK or randomized)
        on X.
        """
        xp, _ = get_namespace(X)

        n_samples, n_features = X.shape

        if isinstance(n_components, str):
            raise ValueError(
                "n_components=%r cannot be a string with svd_solver='%s'"
                % (n_components, svd_solver)
            )
        elif not 1 <= n_components <= min(n_samples, n_features):
            raise ValueError(
                "n_components=%r must be between 1 and "
                "min(n_samples, n_features)=%r with "
                "svd_solver='%s'"
                % (n_components, min(n_samples, n_features), svd_solver)
            )
        elif svd_solver == "arpack" and n_components == min(n_samples, n_features):
            raise ValueError(
                "n_components=%r must be strictly less than "
                "min(n_samples, n_features)=%r with "
                "svd_solver='%s'"
                % (n_components, min(n_samples, n_features), svd_solver)
            )

        random_state = check_random_state(self.random_state)

        # Center data
        self.mean_ = xp.mean(X, axis=0)
        X -= self.mean_

        if svd_solver == "arpack":
            v0 = _init_arpack_v0(min(X.shape), random_state)
            U, S, Vt = svds(X, k=n_components, tol=self.tol, v0=v0)
            # svds doesn't abide by scipy.linalg.svd/randomized_svd
            # conventions, so reverse its outputs.
            S = S[::-1]
            # flip eigenvectors' sign to enforce deterministic output
            U, Vt = svd_flip(U[:, ::-1], Vt[::-1])

        elif svd_solver == "randomized":
            # sign flipping is done inside
            U, S, Vt = randomized_svd(
                X,
                n_components=n_components,
                n_oversamples=self.n_oversamples,
                n_iter=self.iterated_power,
                power_iteration_normalizer=self.power_iteration_normalizer,
                flip_sign=True,
                random_state=random_state,
            )

        self.n_samples_ = n_samples
        self.components_ = Vt
        self.n_components_ = n_components

        # Get variance explained by singular values
        self.explained_variance_ = (S**2) / (n_samples - 1)

        # Workaround in-place variance calculation since at the time numpy
        # did not have a way to calculate variance in-place.
        N = X.shape[0] - 1
        X **= 2
        total_var = xp.sum(xp.sum(X, axis=0) / N)

        self.explained_variance_ratio_ = self.explained_variance_ / total_var
        self.singular_values_ = xp.asarray(S, copy=True)  # Store the singular values.

        if self.n_components_ < min(n_features, n_samples):
            self.noise_variance_ = total_var - self.explained_variance_.sum()
            self.noise_variance_ /= min(n_features, n_samples) - n_components
        else:
            self.noise_variance_ = 0.0

        return U, S, Vt

    def score_samples(self, X):
        """Return the log-likelihood of each sample.

        See. "Pattern Recognition and Machine Learning"
        by C. Bishop, 12.2.1 p. 574
        or http://www.miketipping.com/papers/met-mppca.pdf

        Parameters
        ----------
        X : array-like of shape (n_samples, n_features)
            The data.

        Returns
        -------
        ll : ndarray of shape (n_samples,)
            Log-likelihood of each sample under the current model.
        """
        check_is_fitted(self)
        xp, _ = get_namespace(X)
        X = self._validate_data(X, dtype=[xp.float64, xp.float32], reset=False)
        Xr = X - self.mean_
        n_features = X.shape[1]
        precision = self.get_precision()
        log_like = -0.5 * xp.sum(Xr * (Xr @ precision), axis=1)
        log_like -= 0.5 * (n_features * log(2.0 * np.pi) - fast_logdet(precision))
        return log_like

    def score(self, X, y=None):
        """Return the average log-likelihood of all samples.

        See. "Pattern Recognition and Machine Learning"
        by C. Bishop, 12.2.1 p. 574
        or http://www.miketipping.com/papers/met-mppca.pdf

        Parameters
        ----------
        X : array-like of shape (n_samples, n_features)
            The data.

        y : Ignored
            Ignored.

        Returns
        -------
        ll : float
            Average log-likelihood of the samples under the current model.
        """
        xp, _ = get_namespace(X)
        return float(xp.mean(self.score_samples(X)))

    def _more_tags(self):
        return {"preserves_dtype": [np.float64, np.float32], "array_api_support": True}<|MERGE_RESOLUTION|>--- conflicted
+++ resolved
@@ -14,11 +14,6 @@
 from numbers import Integral, Real
 
 import numpy as np
-<<<<<<< HEAD
-from scipy.special import gammaln
-=======
-from scipy import linalg
->>>>>>> 0e1f170d
 from scipy.sparse import issparse
 from scipy.sparse.linalg import svds
 from scipy.special import gammaln
@@ -26,17 +21,12 @@
 from ..base import _fit_context
 from ..utils import check_random_state
 from ..utils._arpack import _init_arpack_v0
+from ..utils._array_api import _is_numpy_namespace, get_namespace
 from ..utils._param_validation import Interval, RealNotInt, StrOptions
 from ..utils.deprecation import deprecated
 from ..utils.extmath import fast_logdet, randomized_svd, stable_cumsum, svd_flip
 from ..utils.validation import check_is_fitted
-<<<<<<< HEAD
-from ..utils._param_validation import Interval, StrOptions
-from ..utils._param_validation import RealNotInt
-from ..utils._array_api import get_namespace, _is_numpy_namespace
-=======
 from ._base import _BasePCA
->>>>>>> 0e1f170d
 
 
 def _assess_dimension(spectrum, rank, n_samples):
