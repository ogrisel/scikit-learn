--- conflicted
+++ resolved
@@ -1,10 +1,6 @@
 import numpy as np
-<<<<<<< HEAD
 from numpy.testing import assert_allclose
-from sklearn.datasets import load_boston
-=======
 from sklearn.datasets import make_regression
->>>>>>> b9403f62
 from sklearn.model_selection import train_test_split
 from sklearn.metrics import r2_score
 import pytest
