--- conflicted
+++ resolved
@@ -44,8 +44,14 @@
 from ..pipeline import make_pipeline
 from ..preprocessing import StandardScaler, scale
 from ..random_projection import BaseRandomProjection
-from ..utils._array_api import _convert_to_numpy, get_namespace
-from ..utils._array_api import device as array_device
+from ..utils._array_api import (
+    _convert_to_numpy,
+    get_namespace,
+    yield_namespace_device_dtype_combinations,
+)
+from ..utils._array_api import (
+    device as array_device,
+)
 from ..utils._param_validation import (
     InvalidParameterError,
     generate_invalid_param_val,
@@ -53,22 +59,8 @@
 )
 from ..utils.fixes import parse_version, sp_version
 from ..utils.validation import check_is_fitted
-<<<<<<< HEAD
-from ..utils._array_api import (
-    _convert_to_numpy,
-    get_namespace,
-    device as array_device,
-    yield_namespace_device_dtype_combinations,
-)
-from ..utils._param_validation import make_constraint
-from ..utils._param_validation import generate_invalid_param_val
-from ..utils._param_validation import InvalidParameterError
-
-from . import shuffle
-=======
 from . import IS_PYPY, is_scalar_nan, shuffle
 from ._param_validation import Interval
->>>>>>> 0e1f170d
 from ._tags import (
     _DEFAULT_TAGS,
     _safe_tags,
