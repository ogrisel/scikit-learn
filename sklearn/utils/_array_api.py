"""Tools to support array_api."""
<<<<<<< HEAD
import itertools
from functools import wraps
=======
>>>>>>> 0e1f170d
import math
from functools import wraps

import numpy
import scipy.special as special

from .._config import get_config
from .fixes import parse_version


def yield_namespace_device_dtype_combinations():
    """Yield supported namespace, device, dtype tuples for testing.

    Use this to test that an estimator works with all combinations.

    Returns
    -------
    array_namespace : str
        The name of the Array API namespace.

    device : str
        The name of the device on which to allocate the arrays. Can be None to
        indicate that the default value should be used.

    dtype : str
        The name of the data type to use for arrays. Can be None to indicate
        that the default value should be used.
    """
    for array_namespace in ["numpy.array_api", "cupy.array_api", "cupy", "torch"]:
        if array_namespace == "torch":
            for device, dtype in itertools.product(
                ("cpu", "cuda"), ("float64", "float32")
            ):
                yield array_namespace, device, dtype
        else:
            yield array_namespace, None, None


def _check_array_api_dispatch(array_api_dispatch):
    """Check that array_api_compat is installed and NumPy version is compatible.

    array_api_compat follows NEP29, which has a higher minimum NumPy version than
    scikit-learn.
    """
    if array_api_dispatch:
        try:
            import array_api_compat  # noqa
        except ImportError:
            raise ImportError(
                "array_api_compat is required to dispatch arrays using the API"
                " specification"
            )

        numpy_version = parse_version(numpy.__version__)
        min_numpy_version = "1.21"
        if numpy_version < parse_version(min_numpy_version):
            raise ImportError(
                f"NumPy must be {min_numpy_version} or newer to dispatch array using"
                " the API specification"
            )


def device(x):
    """Hardware device the array data resides on.

    Parameters
    ----------
    x : array
        Array instance from NumPy or an array API compatible library.

    Returns
    -------
    out : device
        `device` object (see the "Device Support" section of the array API spec).
    """
    if isinstance(x, (numpy.ndarray, numpy.generic)):
        return "cpu"
    return x.device


def size(x):
    """Return the total number of elements of x.

    Parameters
    ----------
    x : array
        Array instance from NumPy or an array API compatible library.

    Returns
    -------
    out : int
        Total number of elements.
    """
    return math.prod(x.shape)


def _is_numpy_namespace(xp):
    """Return True if xp is backed by NumPy."""
    return xp.__name__ in {"numpy", "array_api_compat.numpy", "numpy.array_api"}


def isdtype(dtype, kind, *, xp):
    """Returns a boolean indicating whether a provided dtype is of type "kind".

    Included in the v2022.12 of the Array API spec.
    https://data-apis.org/array-api/latest/API_specification/generated/array_api.isdtype.html
    """
    if isinstance(kind, tuple):
        return any(_isdtype_single(dtype, k, xp=xp) for k in kind)
    else:
        return _isdtype_single(dtype, kind, xp=xp)


def _isdtype_single(dtype, kind, *, xp):
    if isinstance(kind, str):
        if kind == "bool":
            return dtype == xp.bool
        elif kind == "signed integer":
            return dtype in {xp.int8, xp.int16, xp.int32, xp.int64}
        elif kind == "unsigned integer":
            return dtype in {xp.uint8, xp.uint16, xp.uint32, xp.uint64}
        elif kind == "integral":
            return any(
                _isdtype_single(dtype, k, xp=xp)
                for k in ("signed integer", "unsigned integer")
            )
        elif kind == "real floating":
            return dtype in {xp.float32, xp.float64}
        elif kind == "complex floating":
            # Some name spaces do not have complex, such as cupy.array_api
            # and numpy.array_api
            complex_dtypes = set()
            if hasattr(xp, "complex64"):
                complex_dtypes.add(xp.complex64)
            if hasattr(xp, "complex128"):
                complex_dtypes.add(xp.complex128)
            return dtype in complex_dtypes
        elif kind == "numeric":
            return any(
                _isdtype_single(dtype, k, xp=xp)
                for k in ("integral", "real floating", "complex floating")
            )
        else:
            raise ValueError(f"Unrecognized data type kind: {kind!r}")
    else:
        return dtype == kind


class _ArrayAPIWrapper:
    """sklearn specific Array API compatibility wrapper

    This wrapper makes it possible for scikit-learn maintainers to
    deal with discrepancies between different implementations of the
    Python array API standard and its evolution over time.

    The Python array API standard specification:
    https://data-apis.org/array-api/latest/

    Documentation of the NumPy implementation:
    https://numpy.org/neps/nep-0047-array-api-standard.html
    """

    def __init__(self, array_namespace):
        self._namespace = array_namespace

    def __getattr__(self, name):
        return getattr(self._namespace, name)

    def take(self, X, indices, *, axis=0):
        # When array_api supports `take` we can use this directly
        # https://github.com/data-apis/array-api/issues/177
        if self._namespace.__name__ == "numpy.array_api":
            X_np = numpy.take(X, indices, axis=axis)
            return self._namespace.asarray(X_np)

        # We only support axis in (0, 1) and ndim in (1, 2) because that is all we need
        # in scikit-learn
        if axis not in {0, 1}:
            raise ValueError(f"Only axis in (0, 1) is supported. Got {axis}")

        if X.ndim not in {1, 2}:
            raise ValueError(f"Only X.ndim in (1, 2) is supported. Got {X.ndim}")

        if axis == 0:
            if X.ndim == 1:
                selected = [X[i] for i in indices]
            else:  # X.ndim == 2
                selected = [X[i, :] for i in indices]
        else:  # axis == 1
            selected = [X[:, i] for i in indices]
        return self._namespace.stack(selected, axis=axis)

    def isdtype(self, dtype, kind):
        return isdtype(dtype, kind, xp=self._namespace)


def _check_device_cpu(device):  # noqa
    if device not in {"cpu", None}:
        raise ValueError(f"Unsupported device for NumPy: {device!r}")


def _accept_device_cpu(func):
    @wraps(func)
    def wrapped_func(*args, **kwargs):
        _check_device_cpu(kwargs.pop("device", None))
        return func(*args, **kwargs)

    return wrapped_func


class _NumPyAPIWrapper:
    """Array API compat wrapper for any numpy version

    NumPy < 1.22 does not expose the numpy.array_api namespace. This
    wrapper makes it possible to write code that uses the standard
    Array API while working with any version of NumPy supported by
    scikit-learn.

    See the `get_namespace()` public function for more details.
    """

    # Creation functions in spec:
    # https://data-apis.org/array-api/latest/API_specification/creation_functions.html
    _CREATION_FUNCS = {
        "arange",
        "empty",
        "empty_like",
        "eye",
        "full",
        "full_like",
        "linspace",
        "ones",
        "ones_like",
        "zeros",
        "zeros_like",
    }
    # Data types in spec
    # https://data-apis.org/array-api/latest/API_specification/data_types.html
    _DTYPES = {
        "int8",
        "int16",
        "int32",
        "int64",
        "uint8",
        "uint16",
        "uint32",
        "uint64",
        "float32",
        "float64",
        "complex64",
        "complex128",
    }

    def __getattr__(self, name):
        attr = getattr(numpy, name)

        # Support device kwargs and make sure they are on the CPU
        if name in self._CREATION_FUNCS:
            return _accept_device_cpu(attr)

        # Convert to dtype objects
        if name in self._DTYPES:
            return numpy.dtype(attr)
        return attr

    @property
    def bool(self):
        return numpy.bool_

    def astype(self, x, dtype, *, copy=True, casting="unsafe"):
        # astype is not defined in the top level NumPy namespace
        return x.astype(dtype, copy=copy, casting=casting)

    def asarray(self, x, *, dtype=None, device=None, copy=None):  # noqa
        _check_device_cpu(device)
        # Support copy in NumPy namespace
        if copy is True:
            return numpy.array(x, copy=True, dtype=dtype)
        else:
            return numpy.asarray(x, dtype=dtype)

    def unique_inverse(self, x):
        return numpy.unique(x, return_inverse=True)

    def unique_counts(self, x):
        return numpy.unique(x, return_counts=True)

    def unique_values(self, x):
        return numpy.unique(x)

    def concat(self, arrays, *, axis=None):
        return numpy.concatenate(arrays, axis=axis)

    def reshape(self, x, shape, *, copy=None):
        """Gives a new shape to an array without changing its data.

        The Array API specification requires shape to be a tuple.
        https://data-apis.org/array-api/latest/API_specification/generated/array_api.reshape.html
        """
        if not isinstance(shape, tuple):
            raise TypeError(
                f"shape must be a tuple, got {shape!r} of type {type(shape)}"
            )

        if copy is True:
            x = x.copy()
        return numpy.reshape(x, shape)

    def isdtype(self, dtype, kind):
        return isdtype(dtype, kind, xp=self)


_NUMPY_API_WRAPPER_INSTANCE = _NumPyAPIWrapper()


def get_namespace(*arrays):
    """Get namespace of arrays.

    Introspect `arrays` arguments and return their common Array API
    compatible namespace object, if any. NumPy 1.22 and later can
    construct such containers using the `numpy.array_api` namespace
    for instance.

    See: https://numpy.org/neps/nep-0047-array-api-standard.html

    If `arrays` are regular numpy arrays, an instance of the
    `_NumPyAPIWrapper` compatibility wrapper is returned instead.

    Namespace support is not enabled by default. To enabled it
    call:

      sklearn.set_config(array_api_dispatch=True)

    or:

      with sklearn.config_context(array_api_dispatch=True):
          # your code here

    Otherwise an instance of the `_NumPyAPIWrapper`
    compatibility wrapper is always returned irrespective of
    the fact that arrays implement the `__array_namespace__`
    protocol or not.

    Parameters
    ----------
    *arrays : array objects
        Array objects.

    Returns
    -------
    namespace : module
        Namespace shared by array objects. If any of the `arrays` are not arrays,
        the namespace defaults to NumPy.

    is_array_api_compliant : bool
        True if the arrays are containers that implement the Array API spec.
        Always False when array_api_dispatch=False.
    """
    array_api_dispatch = get_config()["array_api_dispatch"]
    if not array_api_dispatch:
        return _NUMPY_API_WRAPPER_INSTANCE, False

    _check_array_api_dispatch(array_api_dispatch)

    # array-api-compat is a required dependency of scikit-learn only when
    # configuring `array_api_dispatch=True`. Its import should therefore be
    # protected by _check_array_api_dispatch to display an informative error
    # message in case it is missing.
    import array_api_compat

    namespace, is_array_api_compliant = array_api_compat.get_namespace(*arrays), True

    if namespace.__name__ in {"numpy.array_api", "cupy.array_api"}:
        namespace = _ArrayAPIWrapper(namespace)

    return namespace, is_array_api_compliant


def _expit(X):
    xp, _ = get_namespace(X)
    if _is_numpy_namespace(xp):
        return xp.asarray(special.expit(numpy.asarray(X)))

    return 1.0 / (1.0 + xp.exp(-X))


def _add_to_diagonal(array, value, xp):
    # Workaround for the lack of support for xp.reshape(a, shape, copy=False) in
    # numpy.array_api: https://github.com/numpy/numpy/issues/23410
    value = xp.asarray(value, dtype=array.dtype)
    if _is_numpy_namespace(xp):
        array_np = numpy.asarray(array)
        array_np.flat[:: array.shape[0] + 1] += value
        return xp.asarray(array_np)
    elif value.ndim == 1:
        for i in range(array.shape[0]):
            array[i, i] += value[i]
    else:
        # scalar value
        for i in range(array.shape[0]):
            array[i, i] += value


def _weighted_sum(sample_score, sample_weight, normalize=False, xp=None):
    if xp is None:
        xp, _ = get_namespace(sample_score)
    if normalize and _is_numpy_namespace(xp):
        sample_score_np = numpy.asarray(sample_score)
        if sample_weight is not None:
            sample_weight_np = numpy.asarray(sample_weight)
        else:
            sample_weight_np = None
        return float(numpy.average(sample_score_np, weights=sample_weight_np))

    if normalize:
        if sample_weight is not None:
            scale = xp.sum(sample_weight)
        else:
            scale = sample_score.shape[0]
        if scale != 0:
            sample_score = sample_score / scale

    if sample_weight is not None:
        return float(sample_score @ sample_weight)
    else:
        return float(xp.sum(sample_score))


def _asarray_with_order(array, dtype=None, order=None, copy=None, *, xp=None):
    """Helper to support the order kwarg only for NumPy-backed arrays

    Memory layout parameter `order` is not exposed in the Array API standard,
    however some input validation code in scikit-learn needs to work both
    for classes and functions that will leverage Array API only operations
    and for code that inherently relies on NumPy backed data containers with
    specific memory layout constraints (e.g. our own Cython code). The
    purpose of this helper is to make it possible to share code for data
    container validation without memory copies for both downstream use cases:
    the `order` parameter is only enforced if the input array implementation
    is NumPy based, otherwise `order` is just silently ignored.
    """
    if xp is None:
        xp, _ = get_namespace(array)
    if _is_numpy_namespace(xp):
        # Use NumPy API to support order
        if copy is True:
            array = numpy.array(array, order=order, dtype=dtype)
        else:
            array = numpy.asarray(array, order=order, dtype=dtype)

        # At this point array is a NumPy ndarray. We convert it to an array
        # container that is consistent with the input's namespace.
        return xp.asarray(array)
    else:
        return xp.asarray(array, dtype=dtype, copy=copy)


def _convert_to_numpy(array, xp):
    """Convert X into a NumPy ndarray on the CPU."""
    xp_name = xp.__name__

    if xp_name in {"array_api_compat.torch", "torch"}:
        return array.cpu().numpy()
    elif xp_name == "cupy.array_api":
        return array._array.get()
    elif xp_name in {"array_api_compat.cupy", "cupy"}:  # pragma: nocover
        return array.get()

    return numpy.asarray(array)


def _estimator_with_converted_arrays(estimator, converter):
    """Create new estimator which converting all attributes that are arrays.

    The converter is called on all NumPy arrays and arrays that support the
    `DLPack interface <https://dmlc.github.io/dlpack/latest/>`__.

    Parameters
    ----------
    estimator : Estimator
        Estimator to convert

    converter : callable
        Callable that takes an array attribute and returns the converted array.

    Returns
    -------
    new_estimator : Estimator
        Convert estimator
    """
    from sklearn.base import clone

    new_estimator = clone(estimator)
    for key, attribute in vars(estimator).items():
        if hasattr(attribute, "__dlpack__") or isinstance(attribute, numpy.ndarray):
            attribute = converter(attribute)
        setattr(new_estimator, key, attribute)
    return new_estimator<|MERGE_RESOLUTION|>--- conflicted
+++ resolved
@@ -1,9 +1,5 @@
 """Tools to support array_api."""
-<<<<<<< HEAD
 import itertools
-from functools import wraps
-=======
->>>>>>> 0e1f170d
 import math
 from functools import wraps
 
