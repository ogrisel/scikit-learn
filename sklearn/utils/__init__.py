"""
The :mod:`sklearn.utils` module includes various utilities.
"""
import pkgutil
import inspect
from importlib import import_module
from operator import itemgetter
from collections.abc import Sequence
from contextlib import contextmanager
from itertools import compress
from itertools import islice
import math
import numbers
import platform
import struct
import timeit
from pathlib import Path
from contextlib import suppress

import warnings
import numpy as np
from scipy.sparse import issparse

from .murmurhash import murmurhash3_32
from .class_weight import compute_class_weight, compute_sample_weight
from . import _joblib
from ..exceptions import DataConversionWarning
from .deprecation import deprecated
from .fixes import np_version, parse_version, threadpool_info
from ._estimator_html_repr import estimator_html_repr
from .validation import (
    as_float_array,
    assert_all_finite,
    check_random_state,
    column_or_1d,
    check_array,
    check_consistent_length,
    check_X_y,
    indexable,
    check_symmetric,
    check_scalar,
)
from .. import get_config
from ._bunch import Bunch


# Do not deprecate parallel_backend and register_parallel_backend as they are
# needed to tune `scikit-learn` behavior and have different effect if called
# from the vendored version or or the site-package version. The other are
# utilities that are independent of scikit-learn so they are not part of
# scikit-learn public API.
parallel_backend = _joblib.parallel_backend
register_parallel_backend = _joblib.register_parallel_backend

__all__ = [
    "murmurhash3_32",
    "as_float_array",
    "assert_all_finite",
    "check_array",
    "check_random_state",
    "compute_class_weight",
    "compute_sample_weight",
    "column_or_1d",
    "check_consistent_length",
    "check_X_y",
    "check_scalar",
    "indexable",
    "check_symmetric",
    "indices_to_mask",
    "deprecated",
    "parallel_backend",
    "register_parallel_backend",
    "resample",
    "shuffle",
    "check_matplotlib_support",
    "all_estimators",
    "DataConversionWarning",
    "estimator_html_repr",
    "Bunch",
]

IS_PYPY = platform.python_implementation() == "PyPy"
_IS_32BIT = 8 * struct.calcsize("P") == 32


<<<<<<< HEAD
def _in_unstable_openblas_configuration():
    """Return True if in an unstable configuration for OpenBLAS"""

    # Import libraries which might load OpenBLAS.
    import numpy  # noqa
    import scipy  # noqa

    modules_info = threadpool_info()

    open_blas_used = any(info["internal_api"] == "openblas" for info in modules_info)
    if not open_blas_used:
        return False

    # OpenBLAS 0.3.16 fixed unstability for arm64, see:
    # https://github.com/xianyi/OpenBLAS/blob/1b6db3dbba672b4f8af935bd43a1ff6cff4d20b7/Changelog.txt#L56-L58 # noqa
    openblas_arm64_stable_version = parse_version("0.3.16")
    for info in modules_info:
        if info["internal_api"] != "openblas":
            continue
        openblas_version = info.get("version")
        openblas_architecture = info.get("architecture")
        if openblas_version is None or openblas_architecture is None:
            # Cannot be sure that OpenBLAS is good enough. Assume unstable:
            return True
        if (
            openblas_architecture == "neoversen1"
            and parse_version(openblas_version) < openblas_arm64_stable_version
        ):
            # See discussions in https://github.com/numpy/numpy/issues/19411
            return True
    return False


class Bunch(dict):
    """Container object exposing keys as attributes.

    Bunch objects are sometimes used as an output for functions and methods.
    They extend dictionaries by enabling values to be accessed by key,
    `bunch["value_key"]`, or by an attribute, `bunch.value_key`.

    Examples
    --------
    >>> from sklearn.utils import Bunch
    >>> b = Bunch(a=1, b=2)
    >>> b['b']
    2
    >>> b.b
    2
    >>> b.a = 3
    >>> b['a']
    3
    >>> b.c = 6
    >>> b['c']
    6
    """

    def __init__(self, **kwargs):
        super().__init__(kwargs)

    def __setattr__(self, key, value):
        self[key] = value

    def __dir__(self):
        return self.keys()

    def __getattr__(self, key):
        try:
            return self[key]
        except KeyError:
            raise AttributeError(key)

    def __setstate__(self, state):
        # Bunch pickles generated with scikit-learn 0.16.* have an non
        # empty __dict__. This causes a surprising behaviour when
        # loading these pickles scikit-learn 0.17: reading bunch.key
        # uses __dict__ but assigning to bunch.key use __setattr__ and
        # only changes bunch['key']. More details can be found at:
        # https://github.com/scikit-learn/scikit-learn/issues/6196.
        # Overriding __setstate__ to be a noop has the effect of
        # ignoring the pickled __dict__
        pass


=======
>>>>>>> be89eb75
def safe_mask(X, mask):
    """Return a mask which is safe to use on X.

    Parameters
    ----------
    X : {array-like, sparse matrix}
        Data on which to apply mask.

    mask : ndarray
        Mask to be used on X.

    Returns
    -------
        mask
    """
    mask = np.asarray(mask)
    if np.issubdtype(mask.dtype, np.signedinteger):
        return mask

    if hasattr(X, "toarray"):
        ind = np.arange(mask.shape[0])
        mask = ind[mask]
    return mask


def axis0_safe_slice(X, mask, len_mask):
    """
    This mask is safer than safe_mask since it returns an
    empty array, when a sparse matrix is sliced with a boolean mask
    with all False, instead of raising an unhelpful error in older
    versions of SciPy.

    See: https://github.com/scipy/scipy/issues/5361

    Also note that we can avoid doing the dot product by checking if
    the len_mask is not zero in _huber_loss_and_gradient but this
    is not going to be the bottleneck, since the number of outliers
    and non_outliers are typically non-zero and it makes the code
    tougher to follow.

    Parameters
    ----------
    X : {array-like, sparse matrix}
        Data on which to apply mask.

    mask : ndarray
        Mask to be used on X.

    len_mask : int
        The length of the mask.

    Returns
    -------
        mask
    """
    if len_mask != 0:
        return X[safe_mask(X, mask), :]
    return np.zeros(shape=(0, X.shape[1]))


def _array_indexing(array, key, key_dtype, axis):
    """Index an array or scipy.sparse consistently across NumPy version."""
    if np_version < parse_version("1.12") or issparse(array):
        # FIXME: Remove the check for NumPy when using >= 1.12
        # check if we have an boolean array-likes to make the proper indexing
        if key_dtype == "bool":
            key = np.asarray(key)
    if isinstance(key, tuple):
        key = list(key)
    return array[key] if axis == 0 else array[:, key]


def _pandas_indexing(X, key, key_dtype, axis):
    """Index a pandas dataframe or a series."""
    if hasattr(key, "shape"):
        # Work-around for indexing with read-only key in pandas
        # FIXME: solved in pandas 0.25
        key = np.asarray(key)
        key = key if key.flags.writeable else key.copy()
    elif isinstance(key, tuple):
        key = list(key)

    if key_dtype == "int" and not (isinstance(key, slice) or np.isscalar(key)):
        # using take() instead of iloc[] ensures the return value is a "proper"
        # copy that will not raise SettingWithCopyWarning
        return X.take(key, axis=axis)
    else:
        # check whether we should index with loc or iloc
        indexer = X.iloc if key_dtype == "int" else X.loc
        return indexer[:, key] if axis else indexer[key]


def _list_indexing(X, key, key_dtype):
    """Index a Python list."""
    if np.isscalar(key) or isinstance(key, slice):
        # key is a slice or a scalar
        return X[key]
    if key_dtype == "bool":
        # key is a boolean array-like
        return list(compress(X, key))
    # key is a integer array-like of key
    return [X[idx] for idx in key]


def _determine_key_type(key, accept_slice=True):
    """Determine the data type of key.

    Parameters
    ----------
    key : scalar, slice or array-like
        The key from which we want to infer the data type.

    accept_slice : bool, default=True
        Whether or not to raise an error if the key is a slice.

    Returns
    -------
    dtype : {'int', 'str', 'bool', None}
        Returns the data type of key.
    """
    err_msg = (
        "No valid specification of the columns. Only a scalar, list or "
        "slice of all integers or all strings, or boolean mask is "
        "allowed"
    )

    dtype_to_str = {int: "int", str: "str", bool: "bool", np.bool_: "bool"}
    array_dtype_to_str = {
        "i": "int",
        "u": "int",
        "b": "bool",
        "O": "str",
        "U": "str",
        "S": "str",
    }

    if key is None:
        return None
    if isinstance(key, tuple(dtype_to_str.keys())):
        try:
            return dtype_to_str[type(key)]
        except KeyError:
            raise ValueError(err_msg)
    if isinstance(key, slice):
        if not accept_slice:
            raise TypeError(
                "Only array-like or scalar are supported. A Python slice was given."
            )
        if key.start is None and key.stop is None:
            return None
        key_start_type = _determine_key_type(key.start)
        key_stop_type = _determine_key_type(key.stop)
        if key_start_type is not None and key_stop_type is not None:
            if key_start_type != key_stop_type:
                raise ValueError(err_msg)
        if key_start_type is not None:
            return key_start_type
        return key_stop_type
    if isinstance(key, (list, tuple)):
        unique_key = set(key)
        key_type = {_determine_key_type(elt) for elt in unique_key}
        if not key_type:
            return None
        if len(key_type) != 1:
            raise ValueError(err_msg)
        return key_type.pop()
    if hasattr(key, "dtype"):
        try:
            return array_dtype_to_str[key.dtype.kind]
        except KeyError:
            raise ValueError(err_msg)
    raise ValueError(err_msg)


def _safe_indexing(X, indices, *, axis=0):
    """Return rows, items or columns of X using indices.

    .. warning::

        This utility is documented, but **private**. This means that
        backward compatibility might be broken without any deprecation
        cycle.

    Parameters
    ----------
    X : array-like, sparse-matrix, list, pandas.DataFrame, pandas.Series
        Data from which to sample rows, items or columns. `list` are only
        supported when `axis=0`.
    indices : bool, int, str, slice, array-like
        - If `axis=0`, boolean and integer array-like, integer slice,
          and scalar integer are supported.
        - If `axis=1`:
            - to select a single column, `indices` can be of `int` type for
              all `X` types and `str` only for dataframe. The selected subset
              will be 1D, unless `X` is a sparse matrix in which case it will
              be 2D.
            - to select multiples columns, `indices` can be one of the
              following: `list`, `array`, `slice`. The type used in
              these containers can be one of the following: `int`, 'bool' and
              `str`. However, `str` is only supported when `X` is a dataframe.
              The selected subset will be 2D.
    axis : int, default=0
        The axis along which `X` will be subsampled. `axis=0` will select
        rows while `axis=1` will select columns.

    Returns
    -------
    subset
        Subset of X on axis 0 or 1.

    Notes
    -----
    CSR, CSC, and LIL sparse matrices are supported. COO sparse matrices are
    not supported.
    """
    if indices is None:
        return X

    if axis not in (0, 1):
        raise ValueError(
            "'axis' should be either 0 (to index rows) or 1 (to index "
            " column). Got {} instead.".format(axis)
        )

    indices_dtype = _determine_key_type(indices)

    if axis == 0 and indices_dtype == "str":
        raise ValueError("String indexing is not supported with 'axis=0'")

    if axis == 1 and X.ndim != 2:
        raise ValueError(
            "'X' should be a 2D NumPy array, 2D sparse matrix or pandas "
            "dataframe when indexing the columns (i.e. 'axis=1'). "
            "Got {} instead with {} dimension(s).".format(type(X), X.ndim)
        )

    if axis == 1 and indices_dtype == "str" and not hasattr(X, "loc"):
        raise ValueError(
            "Specifying the columns using strings is only supported for "
            "pandas DataFrames"
        )

    if hasattr(X, "iloc"):
        return _pandas_indexing(X, indices, indices_dtype, axis=axis)
    elif hasattr(X, "shape"):
        return _array_indexing(X, indices, indices_dtype, axis=axis)
    else:
        return _list_indexing(X, indices, indices_dtype)


def _get_column_indices(X, key):
    """Get feature column indices for input data X and key.

    For accepted values of `key`, see the docstring of
    :func:`_safe_indexing_column`.
    """
    n_columns = X.shape[1]

    key_dtype = _determine_key_type(key)

    if isinstance(key, (list, tuple)) and not key:
        # we get an empty list
        return []
    elif key_dtype in ("bool", "int"):
        # Convert key into positive indexes
        try:
            idx = _safe_indexing(np.arange(n_columns), key)
        except IndexError as e:
            raise ValueError(
                "all features must be in [0, {}] or [-{}, 0]".format(
                    n_columns - 1, n_columns
                )
            ) from e
        return np.atleast_1d(idx).tolist()
    elif key_dtype == "str":
        try:
            all_columns = X.columns
        except AttributeError:
            raise ValueError(
                "Specifying the columns using strings is only "
                "supported for pandas DataFrames"
            )
        if isinstance(key, str):
            columns = [key]
        elif isinstance(key, slice):
            start, stop = key.start, key.stop
            if start is not None:
                start = all_columns.get_loc(start)
            if stop is not None:
                # pandas indexing with strings is endpoint included
                stop = all_columns.get_loc(stop) + 1
            else:
                stop = n_columns + 1
            return list(range(n_columns)[slice(start, stop)])
        else:
            columns = list(key)

        try:
            column_indices = []
            for col in columns:
                col_idx = all_columns.get_loc(col)
                if not isinstance(col_idx, numbers.Integral):
                    raise ValueError(
                        f"Selected columns, {columns}, are not unique in dataframe"
                    )
                column_indices.append(col_idx)

        except KeyError as e:
            raise ValueError("A given column is not a column of the dataframe") from e

        return column_indices
    else:
        raise ValueError(
            "No valid specification of the columns. Only a "
            "scalar, list or slice of all integers or all "
            "strings, or boolean mask is allowed"
        )


def resample(*arrays, replace=True, n_samples=None, random_state=None, stratify=None):
    """Resample arrays or sparse matrices in a consistent way.

    The default strategy implements one step of the bootstrapping
    procedure.

    Parameters
    ----------
    *arrays : sequence of array-like of shape (n_samples,) or \
            (n_samples, n_outputs)
        Indexable data-structures can be arrays, lists, dataframes or scipy
        sparse matrices with consistent first dimension.

    replace : bool, default=True
        Implements resampling with replacement. If False, this will implement
        (sliced) random permutations.

    n_samples : int, default=None
        Number of samples to generate. If left to None this is
        automatically set to the first dimension of the arrays.
        If replace is False it should not be larger than the length of
        arrays.

    random_state : int, RandomState instance or None, default=None
        Determines random number generation for shuffling
        the data.
        Pass an int for reproducible results across multiple function calls.
        See :term:`Glossary <random_state>`.

    stratify : array-like of shape (n_samples,) or (n_samples, n_outputs), \
            default=None
        If not None, data is split in a stratified fashion, using this as
        the class labels.

    Returns
    -------
    resampled_arrays : sequence of array-like of shape (n_samples,) or \
            (n_samples, n_outputs)
        Sequence of resampled copies of the collections. The original arrays
        are not impacted.

    Examples
    --------
    It is possible to mix sparse and dense arrays in the same run::

      >>> import numpy as np
      >>> X = np.array([[1., 0.], [2., 1.], [0., 0.]])
      >>> y = np.array([0, 1, 2])

      >>> from scipy.sparse import coo_matrix
      >>> X_sparse = coo_matrix(X)

      >>> from sklearn.utils import resample
      >>> X, X_sparse, y = resample(X, X_sparse, y, random_state=0)
      >>> X
      array([[1., 0.],
             [2., 1.],
             [1., 0.]])

      >>> X_sparse
      <3x2 sparse matrix of type '<... 'numpy.float64'>'
          with 4 stored elements in Compressed Sparse Row format>

      >>> X_sparse.toarray()
      array([[1., 0.],
             [2., 1.],
             [1., 0.]])

      >>> y
      array([0, 1, 0])

      >>> resample(y, n_samples=2, random_state=0)
      array([0, 1])

    Example using stratification::

      >>> y = [0, 0, 1, 1, 1, 1, 1, 1, 1]
      >>> resample(y, n_samples=5, replace=False, stratify=y,
      ...          random_state=0)
      [1, 1, 1, 0, 1]

    See Also
    --------
    shuffle
    """
    max_n_samples = n_samples
    random_state = check_random_state(random_state)

    if len(arrays) == 0:
        return None

    first = arrays[0]
    n_samples = first.shape[0] if hasattr(first, "shape") else len(first)

    if max_n_samples is None:
        max_n_samples = n_samples
    elif (max_n_samples > n_samples) and (not replace):
        raise ValueError(
            "Cannot sample %d out of arrays with dim %d when replace is False"
            % (max_n_samples, n_samples)
        )

    check_consistent_length(*arrays)

    if stratify is None:
        if replace:
            indices = random_state.randint(0, n_samples, size=(max_n_samples,))
        else:
            indices = np.arange(n_samples)
            random_state.shuffle(indices)
            indices = indices[:max_n_samples]
    else:
        # Code adapted from StratifiedShuffleSplit()
        y = check_array(stratify, ensure_2d=False, dtype=None)
        if y.ndim == 2:
            # for multi-label y, map each distinct row to a string repr
            # using join because str(row) uses an ellipsis if len(row) > 1000
            y = np.array([" ".join(row.astype("str")) for row in y])

        classes, y_indices = np.unique(y, return_inverse=True)
        n_classes = classes.shape[0]

        class_counts = np.bincount(y_indices)

        # Find the sorted list of instances for each class:
        # (np.unique above performs a sort, so code is O(n logn) already)
        class_indices = np.split(
            np.argsort(y_indices, kind="mergesort"), np.cumsum(class_counts)[:-1]
        )

        n_i = _approximate_mode(class_counts, max_n_samples, random_state)

        indices = []

        for i in range(n_classes):
            indices_i = random_state.choice(class_indices[i], n_i[i], replace=replace)
            indices.extend(indices_i)

        indices = random_state.permutation(indices)

    # convert sparse matrices to CSR for row-based indexing
    arrays = [a.tocsr() if issparse(a) else a for a in arrays]
    resampled_arrays = [_safe_indexing(a, indices) for a in arrays]
    if len(resampled_arrays) == 1:
        # syntactic sugar for the unit argument case
        return resampled_arrays[0]
    else:
        return resampled_arrays


def shuffle(*arrays, random_state=None, n_samples=None):
    """Shuffle arrays or sparse matrices in a consistent way.

    This is a convenience alias to ``resample(*arrays, replace=False)`` to do
    random permutations of the collections.

    Parameters
    ----------
    *arrays : sequence of indexable data-structures
        Indexable data-structures can be arrays, lists, dataframes or scipy
        sparse matrices with consistent first dimension.

    random_state : int, RandomState instance or None, default=None
        Determines random number generation for shuffling
        the data.
        Pass an int for reproducible results across multiple function calls.
        See :term:`Glossary <random_state>`.

    n_samples : int, default=None
        Number of samples to generate. If left to None this is
        automatically set to the first dimension of the arrays.  It should
        not be larger than the length of arrays.

    Returns
    -------
    shuffled_arrays : sequence of indexable data-structures
        Sequence of shuffled copies of the collections. The original arrays
        are not impacted.

    Examples
    --------
    It is possible to mix sparse and dense arrays in the same run::

      >>> import numpy as np
      >>> X = np.array([[1., 0.], [2., 1.], [0., 0.]])
      >>> y = np.array([0, 1, 2])

      >>> from scipy.sparse import coo_matrix
      >>> X_sparse = coo_matrix(X)

      >>> from sklearn.utils import shuffle
      >>> X, X_sparse, y = shuffle(X, X_sparse, y, random_state=0)
      >>> X
      array([[0., 0.],
             [2., 1.],
             [1., 0.]])

      >>> X_sparse
      <3x2 sparse matrix of type '<... 'numpy.float64'>'
          with 3 stored elements in Compressed Sparse Row format>

      >>> X_sparse.toarray()
      array([[0., 0.],
             [2., 1.],
             [1., 0.]])

      >>> y
      array([2, 1, 0])

      >>> shuffle(y, n_samples=2, random_state=0)
      array([0, 1])

    See Also
    --------
    resample
    """
    return resample(
        *arrays, replace=False, n_samples=n_samples, random_state=random_state
    )


def safe_sqr(X, *, copy=True):
    """Element wise squaring of array-likes and sparse matrices.

    Parameters
    ----------
    X : {array-like, ndarray, sparse matrix}

    copy : bool, default=True
        Whether to create a copy of X and operate on it or to perform
        inplace computation (default behaviour).

    Returns
    -------
    X ** 2 : element wise square
    """
    X = check_array(X, accept_sparse=["csr", "csc", "coo"], ensure_2d=False)
    if issparse(X):
        if copy:
            X = X.copy()
        X.data **= 2
    else:
        if copy:
            X = X ** 2
        else:
            X **= 2
    return X


def _chunk_generator(gen, chunksize):
    """Chunk generator, ``gen`` into lists of length ``chunksize``. The last
    chunk may have a length less than ``chunksize``."""
    while True:
        chunk = list(islice(gen, chunksize))
        if chunk:
            yield chunk
        else:
            return


def gen_batches(n, batch_size, *, min_batch_size=0):
    """Generator to create slices containing batch_size elements, from 0 to n.

    The last slice may contain less than batch_size elements, when batch_size
    does not divide n.

    Parameters
    ----------
    n : int
    batch_size : int
        Number of element in each batch.
    min_batch_size : int, default=0
        Minimum batch size to produce.

    Yields
    ------
    slice of batch_size elements

    See Also
    --------
    gen_even_slices: Generator to create n_packs slices going up to n.

    Examples
    --------
    >>> from sklearn.utils import gen_batches
    >>> list(gen_batches(7, 3))
    [slice(0, 3, None), slice(3, 6, None), slice(6, 7, None)]
    >>> list(gen_batches(6, 3))
    [slice(0, 3, None), slice(3, 6, None)]
    >>> list(gen_batches(2, 3))
    [slice(0, 2, None)]
    >>> list(gen_batches(7, 3, min_batch_size=0))
    [slice(0, 3, None), slice(3, 6, None), slice(6, 7, None)]
    >>> list(gen_batches(7, 3, min_batch_size=2))
    [slice(0, 3, None), slice(3, 7, None)]
    """
    if not isinstance(batch_size, numbers.Integral):
        raise TypeError(
            "gen_batches got batch_size=%s, must be an integer" % batch_size
        )
    if batch_size <= 0:
        raise ValueError("gen_batches got batch_size=%s, must be positive" % batch_size)
    start = 0
    for _ in range(int(n // batch_size)):
        end = start + batch_size
        if end + min_batch_size > n:
            continue
        yield slice(start, end)
        start = end
    if start < n:
        yield slice(start, n)


def gen_even_slices(n, n_packs, *, n_samples=None):
    """Generator to create n_packs slices going up to n.

    Parameters
    ----------
    n : int
    n_packs : int
        Number of slices to generate.
    n_samples : int, default=None
        Number of samples. Pass n_samples when the slices are to be used for
        sparse matrix indexing; slicing off-the-end raises an exception, while
        it works for NumPy arrays.

    Yields
    ------
    slice

    See Also
    --------
    gen_batches: Generator to create slices containing batch_size elements
        from 0 to n.

    Examples
    --------
    >>> from sklearn.utils import gen_even_slices
    >>> list(gen_even_slices(10, 1))
    [slice(0, 10, None)]
    >>> list(gen_even_slices(10, 10))
    [slice(0, 1, None), slice(1, 2, None), ..., slice(9, 10, None)]
    >>> list(gen_even_slices(10, 5))
    [slice(0, 2, None), slice(2, 4, None), ..., slice(8, 10, None)]
    >>> list(gen_even_slices(10, 3))
    [slice(0, 4, None), slice(4, 7, None), slice(7, 10, None)]
    """
    start = 0
    if n_packs < 1:
        raise ValueError("gen_even_slices got n_packs=%s, must be >=1" % n_packs)
    for pack_num in range(n_packs):
        this_n = n // n_packs
        if pack_num < n % n_packs:
            this_n += 1
        if this_n > 0:
            end = start + this_n
            if n_samples is not None:
                end = min(n_samples, end)
            yield slice(start, end, None)
            start = end


def tosequence(x):
    """Cast iterable x to a Sequence, avoiding a copy if possible.

    Parameters
    ----------
    x : iterable
    """
    if isinstance(x, np.ndarray):
        return np.asarray(x)
    elif isinstance(x, Sequence):
        return x
    else:
        return list(x)


def _to_object_array(sequence):
    """Convert sequence to a 1-D NumPy array of object dtype.

    numpy.array constructor has a similar use but it's output
    is ambiguous. It can be 1-D NumPy array of object dtype if
    the input is a ragged array, but if the input is a list of
    equal length arrays, then the output is a 2D numpy.array.
    _to_object_array solves this ambiguity by guarantying that
    the output is a 1-D NumPy array of objects for any input.

    Parameters
    ----------
    sequence : array-like of shape (n_elements,)
        The sequence to be converted.

    Returns
    -------
    out : ndarray of shape (n_elements,), dtype=object
        The converted sequence into a 1-D NumPy array of object dtype.

    Examples
    --------
    >>> import numpy as np
    >>> from sklearn.utils import _to_object_array
    >>> _to_object_array([np.array([0]), np.array([1])])
    array([array([0]), array([1])], dtype=object)
    >>> _to_object_array([np.array([0]), np.array([1, 2])])
    array([array([0]), array([1, 2])], dtype=object)
    >>> _to_object_array([np.array([0]), np.array([1, 2])])
    array([array([0]), array([1, 2])], dtype=object)
    """
    out = np.empty(len(sequence), dtype=object)
    out[:] = sequence
    return out


def indices_to_mask(indices, mask_length):
    """Convert list of indices to boolean mask.

    Parameters
    ----------
    indices : list-like
        List of integers treated as indices.
    mask_length : int
        Length of boolean mask to be generated.
        This parameter must be greater than max(indices).

    Returns
    -------
    mask : 1d boolean nd-array
        Boolean array that is True where indices are present, else False.

    Examples
    --------
    >>> from sklearn.utils import indices_to_mask
    >>> indices = [1, 2 , 3, 4]
    >>> indices_to_mask(indices, 5)
    array([False,  True,  True,  True,  True])
    """
    if mask_length <= np.max(indices):
        raise ValueError("mask_length must be greater than max(indices)")

    mask = np.zeros(mask_length, dtype=bool)
    mask[indices] = True

    return mask


def _message_with_time(source, message, time):
    """Create one line message for logging purposes.

    Parameters
    ----------
    source : str
        String indicating the source or the reference of the message.

    message : str
        Short message.

    time : int
        Time in seconds.
    """
    start_message = "[%s] " % source

    # adapted from joblib.logger.short_format_time without the Windows -.1s
    # adjustment
    if time > 60:
        time_str = "%4.1fmin" % (time / 60)
    else:
        time_str = " %5.1fs" % time
    end_message = " %s, total=%s" % (message, time_str)
    dots_len = 70 - len(start_message) - len(end_message)
    return "%s%s%s" % (start_message, dots_len * ".", end_message)


@contextmanager
def _print_elapsed_time(source, message=None):
    """Log elapsed time to stdout when the context is exited.

    Parameters
    ----------
    source : str
        String indicating the source or the reference of the message.

    message : str, default=None
        Short message. If None, nothing will be printed.

    Returns
    -------
    context_manager
        Prints elapsed time upon exit if verbose.
    """
    if message is None:
        yield
    else:
        start = timeit.default_timer()
        yield
        print(_message_with_time(source, message, timeit.default_timer() - start))


def get_chunk_n_rows(row_bytes, *, max_n_rows=None, working_memory=None):
    """Calculates how many rows can be processed within working_memory.

    Parameters
    ----------
    row_bytes : int
        The expected number of bytes of memory that will be consumed
        during the processing of each row.
    max_n_rows : int, default=None
        The maximum return value.
    working_memory : int or float, default=None
        The number of rows to fit inside this number of MiB will be returned.
        When None (default), the value of
        ``sklearn.get_config()['working_memory']`` is used.

    Returns
    -------
    int or the value of n_samples

    Warns
    -----
    Issues a UserWarning if ``row_bytes`` exceeds ``working_memory`` MiB.
    """

    if working_memory is None:
        working_memory = get_config()["working_memory"]

    chunk_n_rows = int(working_memory * (2 ** 20) // row_bytes)
    if max_n_rows is not None:
        chunk_n_rows = min(chunk_n_rows, max_n_rows)
    if chunk_n_rows < 1:
        warnings.warn(
            "Could not adhere to working_memory config. "
            "Currently %.0fMiB, %.0fMiB required."
            % (working_memory, np.ceil(row_bytes * 2 ** -20))
        )
        chunk_n_rows = 1
    return chunk_n_rows


def _is_pandas_na(x):
    """Test if x is pandas.NA.

    We intentionally do not use this function to return `True` for `pd.NA` in
    `is_scalar_nan`, because estimators that support `pd.NA` are the exception
    rather than the rule at the moment. When `pd.NA` is more universally
    supported, we may reconsider this decision.

    Parameters
    ----------
    x : any type

    Returns
    -------
    boolean
    """
    with suppress(ImportError):
        from pandas import NA

        return x is NA

    return False


def is_scalar_nan(x):
    """Tests if x is NaN.

    This function is meant to overcome the issue that np.isnan does not allow
    non-numerical types as input, and that np.nan is not float('nan').

    Parameters
    ----------
    x : any type

    Returns
    -------
    boolean

    Examples
    --------
    >>> import numpy as np
    >>> from sklearn.utils import is_scalar_nan
    >>> is_scalar_nan(np.nan)
    True
    >>> is_scalar_nan(float("nan"))
    True
    >>> is_scalar_nan(None)
    False
    >>> is_scalar_nan("")
    False
    >>> is_scalar_nan([np.nan])
    False
    """
    return isinstance(x, numbers.Real) and math.isnan(x)


def _approximate_mode(class_counts, n_draws, rng):
    """Computes approximate mode of multivariate hypergeometric.

    This is an approximation to the mode of the multivariate
    hypergeometric given by class_counts and n_draws.
    It shouldn't be off by more than one.

    It is the mostly likely outcome of drawing n_draws many
    samples from the population given by class_counts.

    Parameters
    ----------
    class_counts : ndarray of int
        Population per class.
    n_draws : int
        Number of draws (samples to draw) from the overall population.
    rng : random state
        Used to break ties.

    Returns
    -------
    sampled_classes : ndarray of int
        Number of samples drawn from each class.
        np.sum(sampled_classes) == n_draws

    Examples
    --------
    >>> import numpy as np
    >>> from sklearn.utils import _approximate_mode
    >>> _approximate_mode(class_counts=np.array([4, 2]), n_draws=3, rng=0)
    array([2, 1])
    >>> _approximate_mode(class_counts=np.array([5, 2]), n_draws=4, rng=0)
    array([3, 1])
    >>> _approximate_mode(class_counts=np.array([2, 2, 2, 1]),
    ...                   n_draws=2, rng=0)
    array([0, 1, 1, 0])
    >>> _approximate_mode(class_counts=np.array([2, 2, 2, 1]),
    ...                   n_draws=2, rng=42)
    array([1, 1, 0, 0])
    """
    rng = check_random_state(rng)
    # this computes a bad approximation to the mode of the
    # multivariate hypergeometric given by class_counts and n_draws
    continuous = class_counts / class_counts.sum() * n_draws
    # floored means we don't overshoot n_samples, but probably undershoot
    floored = np.floor(continuous)
    # we add samples according to how much "left over" probability
    # they had, until we arrive at n_samples
    need_to_add = int(n_draws - floored.sum())
    if need_to_add > 0:
        remainder = continuous - floored
        values = np.sort(np.unique(remainder))[::-1]
        # add according to remainder, but break ties
        # randomly to avoid biases
        for value in values:
            (inds,) = np.where(remainder == value)
            # if we need_to_add less than what's in inds
            # we draw randomly from them.
            # if we need to add more, we add them all and
            # go to the next value
            add_now = min(len(inds), need_to_add)
            inds = rng.choice(inds, size=add_now, replace=False)
            floored[inds] += 1
            need_to_add -= add_now
            if need_to_add == 0:
                break
    return floored.astype(int)


def check_matplotlib_support(caller_name):
    """Raise ImportError with detailed error message if mpl is not installed.

    Plot utilities like any of the Display's plotting functions should lazily import
    matplotlib and call this helper before any computation.

    Parameters
    ----------
    caller_name : str
        The name of the caller that requires matplotlib.
    """
    try:
        import matplotlib  # noqa
    except ImportError as e:
        raise ImportError(
            "{} requires matplotlib. You can install matplotlib with "
            "`pip install matplotlib`".format(caller_name)
        ) from e


def check_pandas_support(caller_name):
    """Raise ImportError with detailed error message if pandas is not installed.

    Plot utilities like :func:`fetch_openml` should lazily import
    pandas and call this helper before any computation.

    Parameters
    ----------
    caller_name : str
        The name of the caller that requires pandas.

    Returns
    -------
    pandas
        The pandas package.
    """
    try:
        import pandas  # noqa

        return pandas
    except ImportError as e:
        raise ImportError("{} requires pandas.".format(caller_name)) from e


def all_estimators(type_filter=None):
    """Get a list of all estimators from sklearn.

    This function crawls the module and gets all classes that inherit
    from BaseEstimator. Classes that are defined in test-modules are not
    included.

    Parameters
    ----------
    type_filter : {"classifier", "regressor", "cluster", "transformer"} \
            or list of such str, default=None
        Which kind of estimators should be returned. If None, no filter is
        applied and all estimators are returned.  Possible values are
        'classifier', 'regressor', 'cluster' and 'transformer' to get
        estimators only of these specific types, or a list of these to
        get the estimators that fit at least one of the types.

    Returns
    -------
    estimators : list of tuples
        List of (name, class), where ``name`` is the class name as string
        and ``class`` is the actual type of the class.
    """
    # lazy import to avoid circular imports from sklearn.base
    from ._testing import ignore_warnings
    from ..base import (
        BaseEstimator,
        ClassifierMixin,
        RegressorMixin,
        TransformerMixin,
        ClusterMixin,
    )

    def is_abstract(c):
        if not (hasattr(c, "__abstractmethods__")):
            return False
        if not len(c.__abstractmethods__):
            return False
        return True

    all_classes = []
    modules_to_ignore = {
        "tests",
        "externals",
        "setup",
        "conftest",
        "enable_hist_gradient_boosting",
    }
    root = str(Path(__file__).parent.parent)  # sklearn package
    # Ignore deprecation warnings triggered at import time and from walking
    # packages
    with ignore_warnings(category=FutureWarning):
        for importer, modname, ispkg in pkgutil.walk_packages(
            path=[root], prefix="sklearn."
        ):
            mod_parts = modname.split(".")
            if any(part in modules_to_ignore for part in mod_parts) or "._" in modname:
                continue
            module = import_module(modname)
            classes = inspect.getmembers(module, inspect.isclass)
            classes = [
                (name, est_cls) for name, est_cls in classes if not name.startswith("_")
            ]

            # TODO: Remove when FeatureHasher is implemented in PYPY
            # Skips FeatureHasher for PYPY
            if IS_PYPY and "feature_extraction" in modname:
                classes = [
                    (name, est_cls)
                    for name, est_cls in classes
                    if name == "FeatureHasher"
                ]

            all_classes.extend(classes)

    all_classes = set(all_classes)

    estimators = [
        c
        for c in all_classes
        if (issubclass(c[1], BaseEstimator) and c[0] != "BaseEstimator")
    ]
    # get rid of abstract base classes
    estimators = [c for c in estimators if not is_abstract(c[1])]

    if type_filter is not None:
        if not isinstance(type_filter, list):
            type_filter = [type_filter]
        else:
            type_filter = list(type_filter)  # copy
        filtered_estimators = []
        filters = {
            "classifier": ClassifierMixin,
            "regressor": RegressorMixin,
            "transformer": TransformerMixin,
            "cluster": ClusterMixin,
        }
        for name, mixin in filters.items():
            if name in type_filter:
                type_filter.remove(name)
                filtered_estimators.extend(
                    [est for est in estimators if issubclass(est[1], mixin)]
                )
        estimators = filtered_estimators
        if type_filter:
            raise ValueError(
                "Parameter type_filter must be 'classifier', "
                "'regressor', 'transformer', 'cluster' or "
                "None, got"
                " %s."
                % repr(type_filter)
            )

    # drop duplicates, sort for reproducibility
    # itemgetter is used to ensure the sort does not extend to the 2nd item of
    # the tuple
    return sorted(set(estimators), key=itemgetter(0))<|MERGE_RESOLUTION|>--- conflicted
+++ resolved
@@ -83,7 +83,6 @@
 _IS_32BIT = 8 * struct.calcsize("P") == 32
 
 
-<<<<<<< HEAD
 def _in_unstable_openblas_configuration():
     """Return True if in an unstable configuration for OpenBLAS"""
 
@@ -167,8 +166,6 @@
         pass
 
 
-=======
->>>>>>> be89eb75
 def safe_mask(X, mask):
     """Return a mask which is safe to use on X.
 
