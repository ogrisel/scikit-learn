--- conflicted
+++ resolved
@@ -13,11 +13,8 @@
         os.environ.get("SKLEARN_PAIRWISE_DIST_CHUNK_SIZE", 256)
     ),
     "enable_cython_pairwise_dist": True,
-<<<<<<< HEAD
+    "array_api_dispatch": False,
     "engine_provider": (),
-=======
-    "array_api_dispatch": False,
->>>>>>> ae943bd7
 }
 _threadlocal = threading.local()
 
@@ -55,11 +52,8 @@
     display=None,
     pairwise_dist_chunk_size=None,
     enable_cython_pairwise_dist=None,
-<<<<<<< HEAD
+    array_api_dispatch=None,
     engine_provider=None,
-=======
-    array_api_dispatch=None,
->>>>>>> ae943bd7
 ):
     """Set global scikit-learn configuration
 
@@ -120,22 +114,22 @@
 
         .. versionadded:: 1.1
 
-<<<<<<< HEAD
+    array_api_dispatch : bool, default=None
+        Use Array API dispatching when inputs follow the Array API standard.
+        Default is False.
+
+        See the :ref:`User Guide <array_api>` for more details.
+
+        .. versionadded:: 1.2
+
     engine_provider : str or sequence of str, default=None
         Enable computational engine implementation provided by third party
         packages to leverage specific hardware platforms using frameworks or
         libraries outside of the usual scikit-learn project dependencies.
 
         TODO: add link to doc
-=======
-    array_api_dispatch : bool, default=None
-        Use Array API dispatching when inputs follow the Array API standard.
-        Default is False.
-
-        See the :ref:`User Guide <array_api>` for more details.
->>>>>>> ae943bd7
-
-        .. versionadded:: 1.2
+
+        .. versionadded:: 1.3
 
     See Also
     --------
@@ -156,13 +150,10 @@
         local_config["pairwise_dist_chunk_size"] = pairwise_dist_chunk_size
     if enable_cython_pairwise_dist is not None:
         local_config["enable_cython_pairwise_dist"] = enable_cython_pairwise_dist
-<<<<<<< HEAD
+    if array_api_dispatch is not None:
+        local_config["array_api_dispatch"] = array_api_dispatch
     if engine_provider is not None:
         local_config["engine_provider"] = engine_provider
-=======
-    if array_api_dispatch is not None:
-        local_config["array_api_dispatch"] = array_api_dispatch
->>>>>>> ae943bd7
 
 
 @contextmanager
@@ -174,11 +165,8 @@
     display=None,
     pairwise_dist_chunk_size=None,
     enable_cython_pairwise_dist=None,
-<<<<<<< HEAD
+    array_api_dispatch=None,
     engine_provider=None,
-=======
-    array_api_dispatch=None,
->>>>>>> ae943bd7
 ):
     """Context manager for global scikit-learn configuration.
 
@@ -238,22 +226,22 @@
 
         .. versionadded:: 1.1
 
-<<<<<<< HEAD
+    array_api_dispatch : bool, default=None
+        Use Array API dispatching when inputs follow the Array API standard.
+        Default is False.
+
+        See the :ref:`User Guide <array_api>` for more details.
+
+        .. versionadded:: 1.2
+
     engine_provider : str or sequence of str, default=None
         Enable computational engine implementation provided by third party
         packages to leverage specific hardware platforms using frameworks or
         libraries outside of the usual scikit-learn project dependencies.
 
         TODO: add link to doc
-=======
-    array_api_dispatch : bool, default=None
-        Use Array API dispatching when inputs follow the Array API standard.
-        Default is False.
-
-        See the :ref:`User Guide <array_api>` for more details.
->>>>>>> ae943bd7
-
-        .. versionadded:: 1.2
+
+        .. versionadded:: 1.3
 
     Yields
     ------
@@ -290,11 +278,8 @@
         display=display,
         pairwise_dist_chunk_size=pairwise_dist_chunk_size,
         enable_cython_pairwise_dist=enable_cython_pairwise_dist,
-<<<<<<< HEAD
+        array_api_dispatch=array_api_dispatch,
         engine_provider=engine_provider,
-=======
-        array_api_dispatch=array_api_dispatch,
->>>>>>> ae943bd7
     )
 
     try:
