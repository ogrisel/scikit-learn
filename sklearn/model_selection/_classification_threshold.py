--- conflicted
+++ resolved
@@ -640,8 +640,7 @@
         The objective metric to be optimized. Can be one of:
 
         * a string associated to a scoring function for binary classification
-<<<<<<< HEAD
-          (see model evaluation documentation);
+          (see :ref:`scoring_parameter`);
         * a scorer callable object created with :func:`~sklearn.metrics.make_scorer`.
 
         Note that scoring objective should introduce a trade-off between false
@@ -654,10 +653,6 @@
         Precision, log loss or the Brier score are not valid scoring metrics in
         this context since they are all designed to evaluate unthresholded
         class-membership confidence scores.
-=======
-          (see :ref:`scoring_parameter`);
-        * a scorer callable object created with :func:`~sklearn.metrics.make_scorer`;
->>>>>>> a63b0213
 
     response_method : {"auto", "decision_function", "predict_proba"}, default="auto"
         Methods by the classifier `estimator` corresponding to the
