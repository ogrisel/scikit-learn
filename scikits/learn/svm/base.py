import numpy as np

from . import libsvm, liblinear
from ..base import BaseEstimator


LIBSVM_IMPL = ['c_svc', 'nu_svc', 'one_class', 'epsilon_svr', 'nu_svr']


def _get_class_weight(class_weight, y):
    """
    Estimate class weights for unbalanced datasets.
    """
    if class_weight == 'auto':
        uy = np.unique(y)
        weight_label = np.asarray(uy, dtype=np.int32, order='C')
        weight = np.array([1.0 / np.sum(y == i) for i in uy],
                          dtype=np.float64, order='C')
        weight *= uy.shape[0] / np.sum(weight)
    else:
        weight = np.asarray(class_weight.values(),
                            dtype=np.float64, order='C')
        weight_label = np.asarray(class_weight.keys(),
                                  dtype=np.int32, order='C')

    return weight, weight_label


class BaseLibSVM(BaseEstimator):
    """
    Base class for classifiers that use libsvm as library for
    support vector machine classification and regression.

    Should not be used directly, use derived classes instead
    """

    def __init__(self, impl, kernel, degree, gamma, coef0,
                 tol, C, nu, epsilon, shrinking, probability):

        if not impl in LIBSVM_IMPL:
            raise ValueError("impl should be one of %s, %s was given" % (
                LIBSVM_IMPL, impl))
        if hasattr(kernel, '__call__'):
            self.kernel_function = kernel
            self.kernel = 'precomputed'
        else:
            self.kernel = kernel
        self.impl = impl
        self.degree = degree
        self.gamma = gamma
        self.coef0 = coef0
        self.tol = tol
        self.C = C
        self.nu = nu
        self.epsilon = epsilon
        self.shrinking = shrinking
        self.probability = probability

    def _compute_kernel(self, X):
        """ Return the data transformed by the kernel (if the kernel
            is a callable).
        """
        if hasattr(self, 'kernel_function'):
            # in the case of precomputed kernel given as a function, we
            # have to compute explicitly the kernel matrix
            X = np.asanyarray(self.kernel_function(X, self.__Xfit),
                               dtype=np.float64, order='C')
        return X

    def fit(self, X, y, class_weight={}, sample_weight=[], cache_size=100.,
            **params):
        """
        Fit the SVM model according to the given training data and
        parameters.

        Parameters
        ----------
        X : array-like, shape = [n_samples, n_features]
            Training vectors, where n_samples is the number of samples
            and n_features is the number of features.

        y : array-like, shape = [n_samples]
            Target values (integers in classification, real numbers in
            regression)

        class_weight : {dict, 'auto'}, optional
            Set the parameter C of class i to class_weight[i]*C for
            SVC. If not given, all classes are supposed to have
            weight one. The 'auto' mode uses the values of y to
            automatically adjust weights inversely proportional to
            class frequencies.

        sample_weight : array-like, shape = [n_samples], optional
            Weights applied to individual samples (1. for unweighted).

        cache_size: float, optional
            Specify the size of the cache (in MB)

        Returns
        -------
        self : object
            Returns self.

        Notes
        ------
        If X and y are not C-ordered and contiguous arrays, they are
        copied.

        """
        self._set_params(**params)

        X = np.asanyarray(X, dtype=np.float64, order='C')
        y = np.asanyarray(y, dtype=np.float64, order='C')
        sample_weight = np.asanyarray(sample_weight, dtype=np.float64)

        if hasattr(self, 'kernel_function'):
            # you must store a reference to X to compute the kernel in predict
            # TODO: add keyword copy to copy on demand
            self.__Xfit = X
            X = self._compute_kernel(X)

        class_weight, class_weight_label = \
                     _get_class_weight(class_weight, y)

        # check dimensions
        solver_type = LIBSVM_IMPL.index(self.impl)
        if solver_type != 2 and X.shape[0] != y.shape[0]:
            raise ValueError("X and y have incompatible shapes.\n" +
                             "X has %s features, but y has %s." % \
                             (X.shape[0], y.shape[0]))

        if self.kernel == "precomputed" and X.shape[0] != X.shape[1]:
            raise ValueError("X.shape[0] should be equal to X.shape[1]")

        if (self.kernel in ['poly', 'rbf']) and (self.gamma == 0):
            # if custom gamma is not provided ...
            self.gamma = 1.0 / X.shape[0]
        self.shape_fit_ = X.shape

        self.support_, self.support_vectors_, self.n_support_, \
        self.dual_coef_, self.intercept_, self.label_, self.probA_, \
<<<<<<< HEAD
        self.probB_ = libsvm.fit(X, y, 
=======
        self.probB_ = libsvm.fit(X, y,
>>>>>>> 76d93c6b
            svm_type=solver_type, sample_weight=sample_weight,
            class_weight=class_weight,
            class_weight_label=class_weight_label,
            **self._get_params())

        return self

    def predict(self, X):
        """
        This function does classification or regression on an array of
        test vectors X.

        For a classification model, the predicted class for each
        sample in X is returned.  For a regression model, the function
        value of X calculated is returned.

        For an one-class model, +1 or -1 is returned.

        Parameters
        ----------
        X : array-like, shape = [n_samples, n_features]

        Returns
        -------
        C : array, shape = [n_samples]
        """
        X = np.atleast_2d(np.asanyarray(X, dtype=np.float64, order='C'))
        n_samples, n_features = X.shape
        X = self._compute_kernel(X)

        if self.kernel == "precomputed":
            if X.shape[1] != self.shape_fit_[0]:
                raise ValueError("X.shape[1] should be equal to the number of "
                                 "samples at training time!")
        elif n_features != self.shape_fit_[1]:
            raise ValueError("X.shape[1] should be equal to the number of "
                             "features at training time!")

        svm_type = LIBSVM_IMPL.index(self.impl)
        return libsvm.predict(
            X, self.support_, self.support_vectors_, self.n_support_,
            self.dual_coef_, self.intercept_,
            self.label_, self.probA_, self.probB_,
            svm_type=svm_type, **self._get_params())

    def predict_proba(self, X):
        """
        This function does classification or regression on a test vector X
        given a model with probability information.

        Parameters
        ----------
        X : array-like, shape = [n_samples, n_features]

        Returns
        -------
        X : array-like, shape = [n_samples, n_classes]
            Returns the probability of the sample for each class in
            the model, where classes are ordered by arithmetical
            order.

        Notes
        -----
        The probability model is created using cross validation, so
        the results can be slightly different than those obtained by
        predict. Also, it will meaningless results on very small
        datasets.
        """
        if not self.probability:
            raise ValueError(
                    "probability estimates must be enabled to use this method")
        X = np.atleast_2d(np.asanyarray(X, dtype=np.float64, order='C'))
        X = self._compute_kernel(X)
        if self.impl not in ('c_svc', 'nu_svc'):
            raise NotImplementedError("predict_proba only implemented for SVC "
                                      "and NuSVC")

        svm_type = LIBSVM_IMPL.index(self.impl)
        pprob = libsvm.predict_proba(
            X, self.support_, self.support_vectors_, self.n_support_,
            self.dual_coef_, self.intercept_, self.label_,
            self.probA_, self.probB_,
            svm_type=svm_type, **self._get_params())

        return pprob

    def predict_log_proba(self, T):
        """
        This function does classification or regression on a test vector T
        given a model with probability information.

        Parameters
        ----------
        T : array-like, shape = [n_samples, n_features]

        Returns
        -------
        T : array-like, shape = [n_samples, n_classes]
            Returns the log-probabilities of the sample for each class in
            the model, where classes are ordered by arithmetical
            order.

        Notes
        -----
        The probability model is created using cross validation, so
        the results can be slightly different than those obtained by
        predict. Also, it will meaningless results on very small
        datasets.
        """
        return np.log(self.predict_proba(T))

    def decision_function(self, X):
        """
        Calculate the distance of the samples T to the separating hyperplane.

        Parameters
        ----------
        X : array-like, shape = [n_samples, n_features]

        Returns
        -------
        X : array-like, shape = [n_samples, n_class * (n_class-1) / 2]
            Returns the decision function of the sample for each class
            in the model.
        """
        X = np.atleast_2d(np.asanyarray(X, dtype=np.float64, order='C'))
        X = self._compute_kernel(X)

        dec_func = libsvm.decision_function(
            X, self.support_, self.support_vectors_, self.n_support_,
            self.dual_coef_, self.intercept_, self.label_,
            self.probA_, self.probB_,
            svm_type=LIBSVM_IMPL.index(self.impl),
            **self._get_params())

        if self.impl != 'one_class':
            # libsvm has the convention of returning negative values for
            # rightmost labels, so we invert the sign since our label_ is
            # sorted by increasing order
            return -dec_func
        else:
            return dec_func

    @property
    def coef_(self):
        if self.kernel != 'linear':
            raise NotImplementedError('coef_ is only available when using a '
                                      'linear kernel')
        return np.dot(self.dual_coef_, self.support_vectors_)


class BaseLibLinear(BaseEstimator):
    """
    Base for classes binding liblinear (dense and sparse versions)
    """

    _solver_type_dict = {
        'PL2_LLR_D0' : 0,  # L2 penalty, logistic regression
        'PL2_LL2_D1' : 1,  # L2 penalty, L2 loss, dual form
        'PL2_LL2_D0' : 2,  # L2 penalty, L2 loss, primal form
        'PL2_LL1_D1' : 3,  # L2 penalty, L1 Loss, dual form
        'MC_SVC'     : 4,  # Multi-class Support Vector Classification
        'PL1_LL2_D0' : 5,  # L1 penalty, L2 Loss, primal form
        'PL1_LLR_D0' : 6,  # L1 penalty, logistic regression
        'PL2_LLR_D1' : 7,  # L2 penalty, logistic regression, dual form
        }

    def __init__(self, penalty='l2', loss='l2', dual=True, tol=1e-4, C=1.0,
                 multi_class=False, fit_intercept=True, intercept_scaling=1):
        self.penalty = penalty
        self.loss = loss
        self.dual = dual
        self.tol = tol
        self.C = C
        self.fit_intercept = fit_intercept
        self.intercept_scaling = intercept_scaling
        self.multi_class = multi_class

        # Check that the arguments given are valid:
        self._get_solver_type()

    def _get_solver_type(self):
        """ Return the magic number for the solver described by the
            settings.
        """
        if self.multi_class:
            solver_type = 'MC_SVC'
        else:
            solver_type = "P%s_L%s_D%d" % (
                self.penalty.upper(), self.loss.upper(), int(self.dual))
        if not solver_type in self._solver_type_dict:
            raise ValueError('Not supported set of arguments: '
                             + solver_type)
        return self._solver_type_dict[solver_type]

    def fit(self, X, y, class_weight={}, **params):
        """
        Fit the model according to the given training data and
        parameters.

        Parameters
        ----------
        X : array-like, shape = [n_samples, n_features]
            Training vector, where n_samples in the number of samples and
            n_features is the number of features.

        y : array-like, shape = [n_samples]
            Target vector relative to X

        class_weight : {dict, 'auto'}, optional
            Weights associated with classes. If not given, all classes
            are supposed to have weight one.

        Returns
        -------
        self : object
            Returns self.
        """
        self._set_params(**params)

        self.class_weight, self.class_weight_label = \
                     _get_class_weight(class_weight, y)

        X = np.asanyarray(X, dtype=np.float64, order='C')
        y = np.asanyarray(y, dtype=np.int32, order='C')

        self.raw_coef_, self.label_ = liblinear.train_wrap(X, y,
                       self._get_solver_type(), self.tol,
                       self._get_bias(), self.C,
                       self.class_weight_label, self.class_weight)

        return self

    def predict(self, X):
        """
        Predict target values of X according to the fitted model.

        Parameters
        ----------
        X : array-like, shape = [n_samples, n_features]

        Returns
        -------
        C : array, shape = [n_samples]
        """
        X = np.asanyarray(X, dtype=np.float64, order='C')
        self._check_n_features(X)

        coef = self.raw_coef_

        return liblinear.predict_wrap(X, coef,
                                      self._get_solver_type(),
                                      self.tol, self.C,
                                      self.class_weight_label,
                                      self.class_weight, self.label_,
                                      self._get_bias())

    def decision_function(self, X):
        """
        Return the decision function of X according to the trained
        model.

        Parameters
        ----------
        X : array-like, shape = [n_samples, n_features]

        Returns
        -------
        T : array-like, shape = [n_samples, n_class]
            Returns the decision function of the sample for each class
            in the model.
        """
        X = np.atleast_2d(np.asanyarray(X, dtype=np.float64, order='C'))
        self._check_n_features(X)

        dec_func = liblinear.decision_function_wrap(
            X, self.raw_coef_, self._get_solver_type(), self.tol,
            self.C, self.class_weight_label, self.class_weight,
            self.label_, self._get_bias())

        if len(self.label_) <= 2:
            # in the two-class case, the decision sign needs be flipped
            # due to liblinear's design
            return -dec_func
        else:
            return dec_func

    def _check_n_features(self, X):
        n_features = self.raw_coef_.shape[1]
        if self.fit_intercept:
            n_features -= 1
        if X.shape[1] != n_features:
            raise ValueError("X.shape[1] should be %d, not %d." % (n_features,
                                                                   X.shape[1]))

    @property
    def intercept_(self):
        if self.fit_intercept:
            ret = self.intercept_scaling * self.raw_coef_[:, -1]
            if len(self.label_) <= 2:
                ret *= -1
            return ret
        return 0.0

    @property
    def coef_(self):
        if self.fit_intercept:
            ret = self.raw_coef_[:, : -1]
        else:
            ret = self.raw_coef_
        if len(self.label_) <= 2:
            return -ret
        else:
            return ret

    def predict_proba(self, T):
        # only available for logistic regression
        raise NotImplementedError(
                'liblinear does not provide this functionality')

    def _get_bias(self):
        if self.fit_intercept:
            return self.intercept_scaling
        else:
            return -1.0


libsvm.set_verbosity_wrap(0)<|MERGE_RESOLUTION|>--- conflicted
+++ resolved
@@ -139,11 +139,7 @@
 
         self.support_, self.support_vectors_, self.n_support_, \
         self.dual_coef_, self.intercept_, self.label_, self.probA_, \
-<<<<<<< HEAD
-        self.probB_ = libsvm.fit(X, y, 
-=======
         self.probB_ = libsvm.fit(X, y,
->>>>>>> 76d93c6b
             svm_type=solver_type, sample_weight=sample_weight,
             class_weight=class_weight,
             class_weight_label=class_weight_label,
